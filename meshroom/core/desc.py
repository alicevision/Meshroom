from meshroom.common import BaseObject, Property, Variant, VariantList, JSValue, ListModel
from meshroom.core import pyCompatibility
from enum import Enum  # available by default in python3. For python2: "pip install enum34"
import math
import os
import psutil
import ast

class Attribute(BaseObject):
    """
    """

<<<<<<< HEAD
    def __init__(self, name, label, description, value, advanced, semantic, uid, group, enabled, formatter):
=======
    def __init__(self, name, label, description, value, advanced, semantic, uid, group, enabled):
>>>>>>> 1c66c6d9
        super(Attribute, self).__init__()
        self._name = name
        self._label = label
        self._description = description
        self._value = value
        self._uid = uid
        self._group = group
        self._advanced = advanced
        self._enabled = enabled
        self._semantic = semantic
<<<<<<< HEAD
        self._formatter = formatter or self._defaultFormatter
=======
>>>>>>> 1c66c6d9

    name = Property(str, lambda self: self._name, constant=True)
    label = Property(str, lambda self: self._label, constant=True)
    description = Property(str, lambda self: self._description, constant=True)
    value = Property(Variant, lambda self: self._value, constant=True)
    uid = Property(Variant, lambda self: self._uid, constant=True)
    group = Property(str, lambda self: self._group, constant=True)
    advanced = Property(bool, lambda self: self._advanced, constant=True)
    enabled = Property(Variant, lambda self: self._enabled, constant=True)
    semantic = Property(str, lambda self: self._semantic, constant=True)
    type = Property(str, lambda self: self.__class__.__name__, constant=True)

    def validateValue(self, value):
        """ Return validated/conformed 'value'. Need to be implemented in derived classes.

        Raises:
            ValueError: if value does not have the proper type
        """
        raise NotImplementedError("Attribute.validateValue is an abstract function that should be implemented in the derived class.")

    def matchDescription(self, value, strict=True):
        """ Returns whether the value perfectly match attribute's description.

        Args:
            value: the value
            strict: strict test for the match (for instance, regarding a group with some parameter changes)
        """
        try:
            self.validateValue(value)
        except ValueError:
            return False
        return True
        
    def format(self, value):
        """ Returns a list of (group, name, value) parameters """
        return self._formatter(self, value)

    @staticmethod
    def _defaultFormatter(desc, value):
        result_value = value
        if isinstance(desc, ChoiceParam) and not desc.exclusive:
            assert(isinstance(value, collections.Sequence) and not isinstance(value, pyCompatibility.basestring))
            result_value = desc.joinChar.join(value)
        elif isinstance(desc, (StringParam, File)):
            result_value = '"{}"'.format(value)
        else:
            result_value = str(value)
        return ((desc.group, desc.name, result_value),)


class ListAttribute(Attribute):
    """ A list of Attributes """
<<<<<<< HEAD
    def __init__(self, elementDesc, name, label, description, group='allParams', advanced=False, semantic='', enabled=True, joinChar=' ', formatter=None):
=======
    def __init__(self, elementDesc, name, label, description, group='allParams', advanced=False, semantic='', enabled=True, joinChar=' '):
>>>>>>> 1c66c6d9
        """
        :param elementDesc: the Attribute description of elements to store in that list
        """
        self._elementDesc = elementDesc
        self._joinChar = joinChar
<<<<<<< HEAD
        super(ListAttribute, self).__init__(name=name, label=label, description=description, value=[], uid=(), group=group, advanced=advanced, semantic=semantic, enabled=enabled, formatter=formatter)
=======
        super(ListAttribute, self).__init__(name=name, label=label, description=description, value=[], uid=(), group=group, advanced=advanced, semantic=semantic, enabled=enabled)
>>>>>>> 1c66c6d9

    elementDesc = Property(Attribute, lambda self: self._elementDesc, constant=True)
    uid = Property(Variant, lambda self: self.elementDesc.uid, constant=True)
    joinChar = Property(str, lambda self: self._joinChar, constant=True)

    def validateValue(self, value):
        if JSValue is not None and isinstance(value, JSValue):
            # Note: we could use isArray(), property("length").toInt() to retrieve all values
            raise ValueError("ListAttribute.validateValue: cannot recognize QJSValue. Please, use JSON.stringify(value) in QML.")
        if isinstance(value, pyCompatibility.basestring):
            # Alternative solution to set values from QML is to convert values to JSON string
            # In this case, it works with all data types
            value = ast.literal_eval(value)

        if not isinstance(value, (list, tuple)):
            raise ValueError('ListAttribute only supports list/tuple input values (param:{}, value:{}, type:{})'.format(self.name, value, type(value)))
        return value

    def matchDescription(self, value, strict=True):
        """ Check that 'value' content matches ListAttribute's element description. """
        if not super(ListAttribute, self).matchDescription(value, strict):
            return False
        # list must be homogeneous: only test first element
        if value:
            return self._elementDesc.matchDescription(value[0], strict)
        return True

    @staticmethod
    def _defaultFormatter(desc, value):
        result_value = value
        if isinstance(value, ListModel):
            result_value = desc.joinChar.join([subv for v in value for _, _, subv in v.format()])
        return Attribute._defaultFormatter(desc, result_value)


class GroupAttribute(Attribute):
    """ A macro Attribute composed of several Attributes """
<<<<<<< HEAD
    def __init__(self, groupDesc, name, label, description, group='allParams', advanced=False, enabled=True, joinChar=' ', semantic='', formatter=None):
=======
    def __init__(self, groupDesc, name, label, description, group='allParams', advanced=False, semantic='', enabled=True, joinChar=' '):
>>>>>>> 1c66c6d9
        """
        :param groupDesc: the description of the Attributes composing this group
        """
        self._groupDesc = groupDesc
        self._joinChar = joinChar
<<<<<<< HEAD
        super(GroupAttribute, self).__init__(name=name, label=label, description=description, value={}, uid=(), group=group, advanced=advanced, enabled=enabled, semantic=semantic, formatter=formatter)
=======
        super(GroupAttribute, self).__init__(name=name, label=label, description=description, value={}, uid=(), group=group, advanced=advanced, semantic=semantic, enabled=enabled)
>>>>>>> 1c66c6d9

    groupDesc = Property(Variant, lambda self: self._groupDesc, constant=True)

    def validateValue(self, value):
        """ Ensure value is compatible with the group description and convert value if needed. """
        if JSValue is not None and isinstance(value, JSValue):
            # Note: we could use isArray(), property("length").toInt() to retrieve all values
            raise ValueError("GroupAttribute.validateValue: cannot recognize QJSValue. Please, use JSON.stringify(value) in QML.")
        if isinstance(value, pyCompatibility.basestring):
            # Alternative solution to set values from QML is to convert values to JSON string
            # In this case, it works with all data types
            value = ast.literal_eval(value)

        if isinstance(value, dict):
            # invalidKeys = set(value.keys()).difference([attr.name for attr in self._groupDesc])
            # if invalidKeys:
            #     raise ValueError('Value contains key that does not match group description : {}'.format(invalidKeys))
            if self._groupDesc:
                commonKeys = set(value.keys()).intersection([attr.name for attr in self._groupDesc])
                if not commonKeys:
                    raise ValueError('Value contains no key that matches with the group description: {}'.format(commonKeys))
        elif isinstance(value, (list, tuple)):
            if len(value) != len(self._groupDesc):
                raise ValueError('Value contains incoherent number of values: desc size: {}, value size: {}'.format(len(self._groupDesc), len(value)))
        else:
            raise ValueError('GroupAttribute only supports dict/list/tuple input values (param:{}, value:{}, type:{})'.format(self.name, value, type(value)))

        return value

    def matchDescription(self, value, strict=True):
        """
        Check that 'value' contains the exact same set of keys as GroupAttribute's group description
        and that every child value match corresponding child attribute description.

        Args:
            value: the value
            strict: strict test for the match (for instance, regarding a group with some parameter changes)
        """
        if not super(GroupAttribute, self).matchDescription(value):
            return False
        attrMap = {attr.name: attr for attr in self._groupDesc}

        matchCount = 0
        for k, v in value.items():
            # each child value must match corresponding child attribute description
            if k in attrMap and attrMap[k].matchDescription(v, strict):
                matchCount += 1

        if strict:
            return matchCount == len(value.items()) == len(self._groupDesc)

        return matchCount > 0

    def retrieveChildrenUids(self):
        allUids = []
        for desc in self._groupDesc:
            allUids.extend(desc.uid)
        return allUids

    @staticmethod
    def _defaultFormatter(desc, value):
        # sort values based on child attributes group description order
        sortedSubValues = [subv for attr in desc.groupDesc for _, _, subv in value.get(attr.name).format()]
        result_value = desc.joinChar.join(sortedSubValues)
        return Attribute._defaultFormatter(desc, result_value)

    @staticmethod
    def prefixFormatter(desc, value):
        return [(group, desc.joinChar.join((desc.name, name)), v) for attr in desc.groupDesc for group, name, v in value.get(attr.name).format()]

    @staticmethod
    def passthroughFormatter(desc, value):
        return [item for attr in desc.groupDesc for item in value.get(attr.name).format()]

    uid = Property(Variant, retrieveChildrenUids, constant=True)
    joinChar = Property(str, lambda self: self._joinChar, constant=True)


class Param(Attribute):
    """
    """
<<<<<<< HEAD
    def __init__(self, name, label, description, value, uid, group, advanced, enabled, semantic='', formatter=None):
        super(Param, self).__init__(name=name, label=label, description=description, value=value, uid=uid, group=group, advanced=advanced, enabled=enabled, semantic=semantic, formatter=formatter)
=======
    def __init__(self, name, label, description, value, uid, group, advanced, semantic, enabled):
        super(Param, self).__init__(name=name, label=label, description=description, value=value, uid=uid, group=group, advanced=advanced, semantic=semantic, enabled=enabled)
>>>>>>> 1c66c6d9


class File(Attribute):
    """
    """
<<<<<<< HEAD
    def __init__(self, name, label, description, value, uid, group='allParams', advanced=False, enabled=True, semantic='', formatter=None):
        super(File, self).__init__(name=name, label=label, description=description, value=value, uid=uid, group=group, advanced=advanced, enabled=True, semantic=semantic, formatter=formatter)
=======
    def __init__(self, name, label, description, value, uid, group='allParams', advanced=False, semantic='', enabled=True):
        super(File, self).__init__(name=name, label=label, description=description, value=value, uid=uid, group=group, advanced=advanced, semantic=semantic, enabled=enabled)
>>>>>>> 1c66c6d9

    def validateValue(self, value):
        if not isinstance(value, pyCompatibility.basestring):
            raise ValueError('File only supports string input  (param:{}, value:{}, type:{})'.format(self.name, value, type(value)))
        return os.path.normpath(value).replace('\\', '/') if value else ''


class BoolParam(Param):
    """
    """
<<<<<<< HEAD
    def __init__(self, name, label, description, value, uid, group='allParams', advanced=False, enabled=True, semantic='', formatter=None):
        super(BoolParam, self).__init__(name=name, label=label, description=description, value=value, uid=uid, group=group, advanced=advanced, enabled=True, semantic=semantic, formatter=formatter)
=======
    def __init__(self, name, label, description, value, uid, group='allParams', advanced=False, semantic='', enabled=True):
        super(BoolParam, self).__init__(name=name, label=label, description=description, value=value, uid=uid, group=group, advanced=advanced, semantic=semantic, enabled=enabled)
>>>>>>> 1c66c6d9

    def validateValue(self, value):
        try:
            return bool(int(value))  # int cast is useful to handle string values ('0', '1')
        except:
            raise ValueError('BoolParam only supports bool value (param:{}, value:{}, type:{})'.format(self.name, value, type(value)))


class IntParam(Param):
    """
    """
<<<<<<< HEAD
    def __init__(self, name, label, description, value, range, uid, group='allParams', advanced=False, enabled=True, semantic='', formatter=None):
        self._range = range
        super(IntParam, self).__init__(name=name, label=label, description=description, value=value, uid=uid, group=group, advanced=advanced, enabled=enabled, semantic=semantic, formatter=formatter)
=======
    def __init__(self, name, label, description, value, range, uid, group='allParams', advanced=False, semantic='', enabled=True):
        self._range = range
        super(IntParam, self).__init__(name=name, label=label, description=description, value=value, uid=uid, group=group, advanced=advanced, semantic=semantic, enabled=enabled)
>>>>>>> 1c66c6d9

    def validateValue(self, value):
        # handle unsigned int values that are translated to int by shiboken and may overflow
        try:
            return long(value)  # Python 2
        except NameError:
            return int(value)   # Python 3
        except:
            raise ValueError('IntParam only supports int value (param:{}, value:{}, type:{})'.format(self.name, value, type(value)))

    range = Property(VariantList, lambda self: self._range, constant=True)


class FloatParam(Param):
    """
    """
<<<<<<< HEAD
    def __init__(self, name, label, description, value, range, uid, group='allParams', advanced=False, enabled=True, semantic='', formatter=None):
        self._range = range
        super(FloatParam, self).__init__(name=name, label=label, description=description, value=value, uid=uid, group=group, advanced=advanced, enabled=enabled, semantic=semantic, formatter=formatter)
=======
    def __init__(self, name, label, description, value, range, uid, group='allParams', advanced=False, semantic='', enabled=True):
        self._range = range
        super(FloatParam, self).__init__(name=name, label=label, description=description, value=value, uid=uid, group=group, advanced=advanced, semantic=semantic, enabled=enabled)
>>>>>>> 1c66c6d9

    def validateValue(self, value):
        try:
            return float(value)
        except:
            raise ValueError('FloatParam only supports float value (param:{}, value:{}, type:{})'.format(self.name, value, type(value)))

    range = Property(VariantList, lambda self: self._range, constant=True)


class ChoiceParam(Param):
    """
    """
<<<<<<< HEAD
    def __init__(self, name, label, description, value, values, exclusive, uid, group='allParams', joinChar=' ', advanced=False, enabled=True, semantic='', formatter=None):
=======
    def __init__(self, name, label, description, value, values, exclusive, uid, group='allParams', joinChar=' ', advanced=False, semantic='', enabled=True):
>>>>>>> 1c66c6d9
        assert values
        self._values = values
        self._exclusive = exclusive
        self._joinChar = joinChar
        self._valueType = type(self._values[0])  # cast to value type
<<<<<<< HEAD
        super(ChoiceParam, self).__init__(name=name, label=label, description=description, value=value, uid=uid, group=group, advanced=advanced, enabled=enabled, semantic=semantic, formatter=formatter)
=======
        super(ChoiceParam, self).__init__(name=name, label=label, description=description, value=value, uid=uid, group=group, advanced=advanced, semantic=semantic, enabled=enabled)
>>>>>>> 1c66c6d9

    def conformValue(self, val):
        """ Conform 'val' to the correct type and check for its validity """
        val = self._valueType(val)
        if val not in self.values:
            raise ValueError('ChoiceParam value "{}" is not in "{}".'.format(val, str(self.values)))
        return val

    def validateValue(self, value):
        if self.exclusive:
            return self.conformValue(value)

        if not isinstance(value, pyCompatibility.Iterable):
            raise ValueError('Non exclusive ChoiceParam value should be iterable (param:{}, value:{}, type:{})'.format(self.name, value, type(value)))
        return [self.conformValue(v) for v in value]

    values = Property(VariantList, lambda self: self._values, constant=True)
    exclusive = Property(bool, lambda self: self._exclusive, constant=True)
    joinChar = Property(str, lambda self: self._joinChar, constant=True)


class StringParam(Param):
    """
    """
<<<<<<< HEAD
    def __init__(self, name, label, description, value, uid, group='allParams', advanced=False, enabled=True, semantic='', formatter=None):
        super(StringParam, self).__init__(name=name, label=label, description=description,value=value, uid=uid, group=group, advanced=advanced, enabled=True, semantic=semantic, formatter=formatter)
=======
    def __init__(self, name, label, description, value, uid, group='allParams', advanced=False, semantic='', enabled=True):
        super(StringParam, self).__init__(name=name, label=label, description=description, value=value, uid=uid, group=group, advanced=advanced, semantic=semantic, enabled=enabled)
>>>>>>> 1c66c6d9

    def validateValue(self, value):
        if not isinstance(value, pyCompatibility.basestring):
            raise ValueError('StringParam value should be a string (param:{}, value:{}, type:{})'.format(self.name, value, type(value)))
        return value


class Level(Enum):
    NONE = 0
    NORMAL = 1
    INTENSIVE = 2


class Range:
    def __init__(self, iteration=0, blockSize=0, fullSize=0):
        self.iteration = iteration
        self.blockSize = blockSize
        self.fullSize = fullSize

    @property
    def start(self):
        return self.iteration * self.blockSize

    @property
    def effectiveBlockSize(self):
        remaining = (self.fullSize - self.start) + 1
        return self.blockSize if remaining >= self.blockSize else remaining

    @property
    def end(self):
        return self.start + self.effectiveBlockSize

    @property
    def last(self):
        return self.end - 1

    def toDict(self):
        return {
            "rangeIteration": self.iteration,
            "rangeStart": self.start,
            "rangeEnd": self.end,
            "rangeLast": self.last,
            "rangeBlockSize": self.blockSize,
            "rangeEffectiveBlockSize": self.effectiveBlockSize,
            "rangeFullSize": self.fullSize,
            }


class Parallelization:
    def __init__(self, staticNbBlocks=0, blockSize=0):
        self.staticNbBlocks = staticNbBlocks
        self.blockSize = blockSize

    def getSizes(self, node):
        """
        Args:
            node:
        Returns: (blockSize, fullSize, nbBlocks)
        """
        size = node.size
        if self.blockSize:
            nbBlocks = int(math.ceil(float(size) / float(self.blockSize)))
            return self.blockSize, size, nbBlocks
        if self.staticNbBlocks:
            return 1, self.staticNbBlocks, self.staticNbBlocks
        return None

    def getRange(self, node, iteration):
        blockSize, fullSize, nbBlocks = self.getSizes(node)
        return Range(iteration=iteration, blockSize=blockSize, fullSize=fullSize)

    def getRanges(self, node):
        blockSize, fullSize, nbBlocks = self.getSizes(node)
        ranges = []
        for i in range(nbBlocks):
            ranges.append(Range(iteration=i, blockSize=blockSize, fullSize=fullSize))
        return ranges


class DynamicNodeSize(object):
    """
    DynamicNodeSize expresses a dependency to an input attribute to define
    the size of a Node in terms of individual tasks for parallelization.
    If the attribute is a link to another node, Node's size will be the same as this connected node.
    If the attribute is a ListAttribute, Node's size will be the size of this list.
    """
    def __init__(self, param):
        self._param = param

    def computeSize(self, node):
        param = node.attribute(self._param)
        # Link: use linked node's size
        if param.isLink:
            return param.getLinkParam().node.size
        # ListAttribute: use list size
        if isinstance(param.desc, ListAttribute):
            return len(param)
        if isinstance(param.desc, IntParam):
            return param.value
        return 1


class MultiDynamicNodeSize(object):
    """
    MultiDynamicNodeSize expresses dependencies to multiple input attributes to
    define the size of a node in terms of individual tasks for parallelization.
    Works as DynamicNodeSize and sum the sizes of each dependency.
    """
    def __init__(self, params):
        """
        Args:
            params (list): list of input attributes names
        """
        assert isinstance(params, (list, tuple))
        self._params = params

    def computeSize(self, node):
        size = 0
        for param in self._params:
            param = node.attribute(param)
            if param.isLink:
                size += param.getLinkParam().node.size
            elif isinstance(param.desc, ListAttribute):
                size += len(param)
            else:
                size += 1
        return size


class StaticNodeSize(object):
    """
    StaticNodeSize expresses a static Node size in terms of individual tasks for parallelization.
    """
    def __init__(self, size):
        self._size = size

    def computeSize(self, node):
        return self._size


class Node(object):
    """
    """
    internalFolder = '{cache}/{nodeType}/{uid0}/'
    cpu = Level.NORMAL
    gpu = Level.NONE
    ram = Level.NORMAL
    packageName = ''
    packageVersion = ''
    inputs = []
    outputs = []
    size = StaticNodeSize(1)
    parallelization = None
    documentation = ''
    category = 'Other'

    def __init__(self):
        pass

    def upgradeAttributeValues(self, attrValues, fromVersion):
        return attrValues

    @classmethod
    def update(cls, node):
        """ Method call before node's internal update on invalidation.

        Args:
            node: the BaseNode instance being updated
        See Also:
            BaseNode.updateInternals
        """
        pass

    @classmethod
    def postUpdate(cls, node):
        """ Method call after node's internal update on invalidation.

        Args:
            node: the BaseNode instance being updated
        See Also:
            NodeBase.updateInternals
        """
        pass

    def stopProcess(self, chunk):
        raise NotImplementedError('No stopProcess implementation on node: {}'.format(chunk.node.name))

    def processChunk(self, chunk):
        raise NotImplementedError('No processChunk implementation on node: "{}"'.format(chunk.node.name))


class CommandLineNode(Node):
    """
    """
    commandLine = ''  # need to be defined on the node
    parallelization = None
    commandLineRange = ''

    def buildCommandLine(self, chunk):
        cmdPrefix = ''
        # if rez available in env, we use it
        if 'REZ_ENV' in os.environ and chunk.node.packageVersion:
            # if the node package is already in the environment, we don't need a new dedicated rez environment
            alreadyInEnv = os.environ.get('REZ_{}_VERSION'.format(chunk.node.packageName.upper()), "").startswith(chunk.node.packageVersion)
            if not alreadyInEnv:
                cmdPrefix = '{rez} {packageFullName} -- '.format(rez=os.environ.get('REZ_ENV'), packageFullName=chunk.node.packageFullName)
        cmdSuffix = ''
        if chunk.node.isParallelized and chunk.node.size > 1:
            cmdSuffix = ' ' + self.commandLineRange.format(**chunk.range.toDict())
        return cmdPrefix + chunk.node.nodeDesc.commandLine.format(**chunk.node._cmdVars) + cmdSuffix

    def stopProcess(self, chunk):
        # the same node could exists several times in the graph and
        # only one would have the running subprocess; ignore all others
        if not hasattr(chunk, "subprocess"):
            return
        if chunk.subprocess:
            # kill process tree
            processes = chunk.subprocess.children(recursive=True) + [chunk.subprocess]
            try:
                for process in processes:
                    process.terminate()
            except psutil.NoSuchProcess:
                pass

    def processChunk(self, chunk):
        try:
            with open(chunk.logFile, 'w') as logF:
                cmd = self.buildCommandLine(chunk)
                chunk.status.commandLine = cmd
                chunk.saveStatusFile()
                print(' - commandLine: {}'.format(cmd))
                print(' - logFile: {}'.format(chunk.logFile))
                chunk.subprocess = psutil.Popen(cmd, stdout=logF, stderr=logF, shell=True)

                # store process static info into the status file
                # chunk.status.env = node.proc.environ()
                # chunk.status.createTime = node.proc.create_time()

                chunk.statThread.proc = chunk.subprocess
                stdout, stderr = chunk.subprocess.communicate()
                chunk.subprocess.wait()

                chunk.status.returnCode = chunk.subprocess.returncode

            if chunk.subprocess.returncode != 0:
                with open(chunk.logFile, 'r') as logF:
                    logContent = ''.join(logF.readlines())
                raise RuntimeError('Error on node "{}":\nLog:\n{}'.format(chunk.name, logContent))
        except:
            raise
        finally:
            chunk.subprocess = None
<|MERGE_RESOLUTION|>--- conflicted
+++ resolved
@@ -1,4 +1,4 @@
-from meshroom.common import BaseObject, Property, Variant, VariantList, JSValue, ListModel
+from meshroom.common import BaseObject, Property, Variant, VariantList, JSValue
 from meshroom.core import pyCompatibility
 from enum import Enum  # available by default in python3. For python2: "pip install enum34"
 import math
@@ -10,11 +10,7 @@
     """
     """
 
-<<<<<<< HEAD
-    def __init__(self, name, label, description, value, advanced, semantic, uid, group, enabled, formatter):
-=======
     def __init__(self, name, label, description, value, advanced, semantic, uid, group, enabled):
->>>>>>> 1c66c6d9
         super(Attribute, self).__init__()
         self._name = name
         self._label = label
@@ -25,10 +21,6 @@
         self._advanced = advanced
         self._enabled = enabled
         self._semantic = semantic
-<<<<<<< HEAD
-        self._formatter = formatter or self._defaultFormatter
-=======
->>>>>>> 1c66c6d9
 
     name = Property(str, lambda self: self._name, constant=True)
     label = Property(str, lambda self: self._label, constant=True)
@@ -61,41 +53,17 @@
         except ValueError:
             return False
         return True
-        
-    def format(self, value):
-        """ Returns a list of (group, name, value) parameters """
-        return self._formatter(self, value)
-
-    @staticmethod
-    def _defaultFormatter(desc, value):
-        result_value = value
-        if isinstance(desc, ChoiceParam) and not desc.exclusive:
-            assert(isinstance(value, collections.Sequence) and not isinstance(value, pyCompatibility.basestring))
-            result_value = desc.joinChar.join(value)
-        elif isinstance(desc, (StringParam, File)):
-            result_value = '"{}"'.format(value)
-        else:
-            result_value = str(value)
-        return ((desc.group, desc.name, result_value),)
 
 
 class ListAttribute(Attribute):
     """ A list of Attributes """
-<<<<<<< HEAD
-    def __init__(self, elementDesc, name, label, description, group='allParams', advanced=False, semantic='', enabled=True, joinChar=' ', formatter=None):
-=======
     def __init__(self, elementDesc, name, label, description, group='allParams', advanced=False, semantic='', enabled=True, joinChar=' '):
->>>>>>> 1c66c6d9
         """
         :param elementDesc: the Attribute description of elements to store in that list
         """
         self._elementDesc = elementDesc
         self._joinChar = joinChar
-<<<<<<< HEAD
-        super(ListAttribute, self).__init__(name=name, label=label, description=description, value=[], uid=(), group=group, advanced=advanced, semantic=semantic, enabled=enabled, formatter=formatter)
-=======
         super(ListAttribute, self).__init__(name=name, label=label, description=description, value=[], uid=(), group=group, advanced=advanced, semantic=semantic, enabled=enabled)
->>>>>>> 1c66c6d9
 
     elementDesc = Property(Attribute, lambda self: self._elementDesc, constant=True)
     uid = Property(Variant, lambda self: self.elementDesc.uid, constant=True)
@@ -123,31 +91,16 @@
             return self._elementDesc.matchDescription(value[0], strict)
         return True
 
-    @staticmethod
-    def _defaultFormatter(desc, value):
-        result_value = value
-        if isinstance(value, ListModel):
-            result_value = desc.joinChar.join([subv for v in value for _, _, subv in v.format()])
-        return Attribute._defaultFormatter(desc, result_value)
-
 
 class GroupAttribute(Attribute):
     """ A macro Attribute composed of several Attributes """
-<<<<<<< HEAD
-    def __init__(self, groupDesc, name, label, description, group='allParams', advanced=False, enabled=True, joinChar=' ', semantic='', formatter=None):
-=======
     def __init__(self, groupDesc, name, label, description, group='allParams', advanced=False, semantic='', enabled=True, joinChar=' '):
->>>>>>> 1c66c6d9
         """
         :param groupDesc: the description of the Attributes composing this group
         """
         self._groupDesc = groupDesc
         self._joinChar = joinChar
-<<<<<<< HEAD
-        super(GroupAttribute, self).__init__(name=name, label=label, description=description, value={}, uid=(), group=group, advanced=advanced, enabled=enabled, semantic=semantic, formatter=formatter)
-=======
         super(GroupAttribute, self).__init__(name=name, label=label, description=description, value={}, uid=(), group=group, advanced=advanced, semantic=semantic, enabled=enabled)
->>>>>>> 1c66c6d9
 
     groupDesc = Property(Variant, lambda self: self._groupDesc, constant=True)
 
@@ -207,21 +160,6 @@
             allUids.extend(desc.uid)
         return allUids
 
-    @staticmethod
-    def _defaultFormatter(desc, value):
-        # sort values based on child attributes group description order
-        sortedSubValues = [subv for attr in desc.groupDesc for _, _, subv in value.get(attr.name).format()]
-        result_value = desc.joinChar.join(sortedSubValues)
-        return Attribute._defaultFormatter(desc, result_value)
-
-    @staticmethod
-    def prefixFormatter(desc, value):
-        return [(group, desc.joinChar.join((desc.name, name)), v) for attr in desc.groupDesc for group, name, v in value.get(attr.name).format()]
-
-    @staticmethod
-    def passthroughFormatter(desc, value):
-        return [item for attr in desc.groupDesc for item in value.get(attr.name).format()]
-
     uid = Property(Variant, retrieveChildrenUids, constant=True)
     joinChar = Property(str, lambda self: self._joinChar, constant=True)
 
@@ -229,25 +167,15 @@
 class Param(Attribute):
     """
     """
-<<<<<<< HEAD
-    def __init__(self, name, label, description, value, uid, group, advanced, enabled, semantic='', formatter=None):
-        super(Param, self).__init__(name=name, label=label, description=description, value=value, uid=uid, group=group, advanced=advanced, enabled=enabled, semantic=semantic, formatter=formatter)
-=======
     def __init__(self, name, label, description, value, uid, group, advanced, semantic, enabled):
         super(Param, self).__init__(name=name, label=label, description=description, value=value, uid=uid, group=group, advanced=advanced, semantic=semantic, enabled=enabled)
->>>>>>> 1c66c6d9
 
 
 class File(Attribute):
     """
     """
-<<<<<<< HEAD
-    def __init__(self, name, label, description, value, uid, group='allParams', advanced=False, enabled=True, semantic='', formatter=None):
-        super(File, self).__init__(name=name, label=label, description=description, value=value, uid=uid, group=group, advanced=advanced, enabled=True, semantic=semantic, formatter=formatter)
-=======
     def __init__(self, name, label, description, value, uid, group='allParams', advanced=False, semantic='', enabled=True):
         super(File, self).__init__(name=name, label=label, description=description, value=value, uid=uid, group=group, advanced=advanced, semantic=semantic, enabled=enabled)
->>>>>>> 1c66c6d9
 
     def validateValue(self, value):
         if not isinstance(value, pyCompatibility.basestring):
@@ -258,13 +186,8 @@
 class BoolParam(Param):
     """
     """
-<<<<<<< HEAD
-    def __init__(self, name, label, description, value, uid, group='allParams', advanced=False, enabled=True, semantic='', formatter=None):
-        super(BoolParam, self).__init__(name=name, label=label, description=description, value=value, uid=uid, group=group, advanced=advanced, enabled=True, semantic=semantic, formatter=formatter)
-=======
     def __init__(self, name, label, description, value, uid, group='allParams', advanced=False, semantic='', enabled=True):
         super(BoolParam, self).__init__(name=name, label=label, description=description, value=value, uid=uid, group=group, advanced=advanced, semantic=semantic, enabled=enabled)
->>>>>>> 1c66c6d9
 
     def validateValue(self, value):
         try:
@@ -276,15 +199,9 @@
 class IntParam(Param):
     """
     """
-<<<<<<< HEAD
-    def __init__(self, name, label, description, value, range, uid, group='allParams', advanced=False, enabled=True, semantic='', formatter=None):
-        self._range = range
-        super(IntParam, self).__init__(name=name, label=label, description=description, value=value, uid=uid, group=group, advanced=advanced, enabled=enabled, semantic=semantic, formatter=formatter)
-=======
     def __init__(self, name, label, description, value, range, uid, group='allParams', advanced=False, semantic='', enabled=True):
         self._range = range
         super(IntParam, self).__init__(name=name, label=label, description=description, value=value, uid=uid, group=group, advanced=advanced, semantic=semantic, enabled=enabled)
->>>>>>> 1c66c6d9
 
     def validateValue(self, value):
         # handle unsigned int values that are translated to int by shiboken and may overflow
@@ -301,15 +218,9 @@
 class FloatParam(Param):
     """
     """
-<<<<<<< HEAD
-    def __init__(self, name, label, description, value, range, uid, group='allParams', advanced=False, enabled=True, semantic='', formatter=None):
-        self._range = range
-        super(FloatParam, self).__init__(name=name, label=label, description=description, value=value, uid=uid, group=group, advanced=advanced, enabled=enabled, semantic=semantic, formatter=formatter)
-=======
     def __init__(self, name, label, description, value, range, uid, group='allParams', advanced=False, semantic='', enabled=True):
         self._range = range
         super(FloatParam, self).__init__(name=name, label=label, description=description, value=value, uid=uid, group=group, advanced=advanced, semantic=semantic, enabled=enabled)
->>>>>>> 1c66c6d9
 
     def validateValue(self, value):
         try:
@@ -323,21 +234,13 @@
 class ChoiceParam(Param):
     """
     """
-<<<<<<< HEAD
-    def __init__(self, name, label, description, value, values, exclusive, uid, group='allParams', joinChar=' ', advanced=False, enabled=True, semantic='', formatter=None):
-=======
     def __init__(self, name, label, description, value, values, exclusive, uid, group='allParams', joinChar=' ', advanced=False, semantic='', enabled=True):
->>>>>>> 1c66c6d9
         assert values
         self._values = values
         self._exclusive = exclusive
         self._joinChar = joinChar
         self._valueType = type(self._values[0])  # cast to value type
-<<<<<<< HEAD
-        super(ChoiceParam, self).__init__(name=name, label=label, description=description, value=value, uid=uid, group=group, advanced=advanced, enabled=enabled, semantic=semantic, formatter=formatter)
-=======
         super(ChoiceParam, self).__init__(name=name, label=label, description=description, value=value, uid=uid, group=group, advanced=advanced, semantic=semantic, enabled=enabled)
->>>>>>> 1c66c6d9
 
     def conformValue(self, val):
         """ Conform 'val' to the correct type and check for its validity """
@@ -362,13 +265,8 @@
 class StringParam(Param):
     """
     """
-<<<<<<< HEAD
-    def __init__(self, name, label, description, value, uid, group='allParams', advanced=False, enabled=True, semantic='', formatter=None):
-        super(StringParam, self).__init__(name=name, label=label, description=description,value=value, uid=uid, group=group, advanced=advanced, enabled=True, semantic=semantic, formatter=formatter)
-=======
     def __init__(self, name, label, description, value, uid, group='allParams', advanced=False, semantic='', enabled=True):
         super(StringParam, self).__init__(name=name, label=label, description=description, value=value, uid=uid, group=group, advanced=advanced, semantic=semantic, enabled=enabled)
->>>>>>> 1c66c6d9
 
     def validateValue(self, value):
         if not isinstance(value, pyCompatibility.basestring):
