--- conflicted
+++ resolved
@@ -10,11 +10,7 @@
     """
     """
 
-<<<<<<< HEAD
-    def __init__(self, name, label, description, value, timeFactor, advanced, uid, group):
-=======
-    def __init__(self, name, label, description, value, advanced, uid, group, enabled):
->>>>>>> a24bfc14
+    def __init__(self, name, label, description, value, timeFactor, advanced, uid, group, enabled):
         super(Attribute, self).__init__()
         self._name = name
         self._label = label
@@ -69,11 +65,7 @@
         """
         self._elementDesc = elementDesc
         self._joinChar = joinChar
-<<<<<<< HEAD
-        super(ListAttribute, self).__init__(name=name, label=label, description=description, value=[], timeFactor=None, uid=(), group=group, advanced=advanced)
-=======
-        super(ListAttribute, self).__init__(name=name, label=label, description=description, value=[], uid=(), group=group, advanced=advanced, enabled=enabled)
->>>>>>> a24bfc14
+        super(ListAttribute, self).__init__(name=name, label=label, description=description, value=[], timeFactor=None, uid=(), group=group, advanced=advanced, enabled=enabled)
 
     elementDesc = Property(Attribute, lambda self: self._elementDesc, constant=True)
     uid = Property(Variant, lambda self: self.elementDesc.uid, constant=True)
@@ -102,11 +94,7 @@
         """
         self._groupDesc = groupDesc
         self._joinChar = joinChar
-<<<<<<< HEAD
-        super(GroupAttribute, self).__init__(name=name, label=label, description=description, value={}, timeFactor=None, uid=(), group=group, advanced=advanced)
-=======
-        super(GroupAttribute, self).__init__(name=name, label=label, description=description, value={}, uid=(), group=group, advanced=advanced, enabled=enabled)
->>>>>>> a24bfc14
+        super(GroupAttribute, self).__init__(name=name, label=label, description=description, value={}, timeFactor=None, uid=(), group=group, advanced=advanced, enabled=enabled)
 
     groupDesc = Property(Variant, lambda self: self._groupDesc, constant=True)
 
@@ -161,25 +149,15 @@
 class Param(Attribute):
     """
     """
-<<<<<<< HEAD
-    def __init__(self, name, label, description, value, uid, group, advanced, timeFactor):
-        super(Param, self).__init__(name=name, label=label, description=description, value=value, uid=uid, group=group, advanced=advanced, timeFactor=timeFactor)
-=======
-    def __init__(self, name, label, description, value, uid, group, advanced, enabled):
-        super(Param, self).__init__(name=name, label=label, description=description, value=value, uid=uid, group=group, advanced=advanced, enabled=enabled)
->>>>>>> a24bfc14
+    def __init__(self, name, label, description, value, uid, group, advanced, timeFactor, enabled):
+        super(Param, self).__init__(name=name, label=label, description=description, value=value, uid=uid, group=group, advanced=advanced, timeFactor=timeFactor, enabled=enabled)
 
 
 class File(Attribute):
     """
     """
-<<<<<<< HEAD
-    def __init__(self, name, label, description, value, uid, group='allParams', advanced=False):
-        super(File, self).__init__(name=name, label=label, description=description, value=value, timeFactor=None, uid=uid, group=group, advanced=advanced)
-=======
     def __init__(self, name, label, description, value, uid, group='allParams', advanced=False, enabled=True):
-        super(File, self).__init__(name=name, label=label, description=description, value=value, uid=uid, group=group, advanced=advanced, enabled=enabled)
->>>>>>> a24bfc14
+        super(File, self).__init__(name=name, label=label, description=description, value=value, timeFactor=None, uid=uid, group=group, advanced=advanced, enabled=enabled)
 
     def validateValue(self, value):
         if not isinstance(value, pyCompatibility.basestring):
@@ -190,13 +168,8 @@
 class BoolParam(Param):
     """
     """
-<<<<<<< HEAD
-    def __init__(self, name, label, description, value, uid, group='allParams', timeFactor=None, advanced=False):
-        super(BoolParam, self).__init__(name=name, label=label, description=description, value=value, timeFactor=timeFactor, uid=uid, group=group, advanced=advanced)
-=======
-    def __init__(self, name, label, description, value, uid, group='allParams', advanced=False, enabled=True):
-        super(BoolParam, self).__init__(name=name, label=label, description=description, value=value, uid=uid, group=group, advanced=advanced, enabled=enabled)
->>>>>>> a24bfc14
+    def __init__(self, name, label, description, value, uid, group='allParams', timeFactor=None, advanced=False, enabled=True):
+        super(BoolParam, self).__init__(name=name, label=label, description=description, value=value, timeFactor=timeFactor, uid=uid, group=group, advanced=advanced, enabled=enabled)
 
     def validateValue(self, value):
         try:
@@ -213,15 +186,9 @@
 class IntParam(Param):
     """
     """
-<<<<<<< HEAD
-    def __init__(self, name, label, description, value, range, uid, group='allParams', timeFactor=None, advanced=False):
+    def __init__(self, name, label, description, value, range, uid, group='allParams', timeFactor=None, advanced=False, enabled=True):
         self._range = range
-        super(IntParam, self).__init__(name=name, label=label, description=description, value=value, timeFactor=timeFactor, uid=uid, group=group, advanced=advanced)
-=======
-    def __init__(self, name, label, description, value, range, uid, group='allParams', advanced=False, enabled=True):
-        self._range = range
-        super(IntParam, self).__init__(name=name, label=label, description=description, value=value, uid=uid, group=group, advanced=advanced, enabled=enabled)
->>>>>>> a24bfc14
+        super(IntParam, self).__init__(name=name, label=label, description=description, value=value, timeFactor=timeFactor, uid=uid, group=group, advanced=advanced, enabled=enabled)
 
     def validateValue(self, value):
         # handle unsigned int values that are translated to int by shiboken and may overflow
@@ -243,15 +210,9 @@
 class FloatParam(Param):
     """
     """
-<<<<<<< HEAD
-    def __init__(self, name, label, description, value, range, uid, group='allParams', timeFactor=None, advanced=False):
+    def __init__(self, name, label, description, value, range, uid, group='allParams', timeFactor=None, advanced=False, enabled=True):
         self._range = range
-        super(FloatParam, self).__init__(name=name, label=label, description=description, value=value, timeFactor=timeFactor, uid=uid, group=group, advanced=advanced)
-=======
-    def __init__(self, name, label, description, value, range, uid, group='allParams', advanced=False, enabled=True):
-        self._range = range
-        super(FloatParam, self).__init__(name=name, label=label, description=description, value=value, uid=uid, group=group, advanced=advanced, enabled=enabled)
->>>>>>> a24bfc14
+        super(FloatParam, self).__init__(name=name, label=label, description=description, value=value, timeFactor=timeFactor, uid=uid, group=group, advanced=advanced, enabled=enabled)
 
     def validateValue(self, value):
         try:
@@ -270,21 +231,13 @@
 class ChoiceParam(Param):
     """
     """
-<<<<<<< HEAD
-    def __init__(self, name, label, description, value, values, exclusive, uid, group='allParams', timeFactor=None, joinChar=' ', advanced=False):
-=======
-    def __init__(self, name, label, description, value, values, exclusive, uid, group='allParams', joinChar=' ', advanced=False, enabled=True):
->>>>>>> a24bfc14
+    def __init__(self, name, label, description, value, values, exclusive, uid, group='allParams', timeFactor=None, joinChar=' ', advanced=False, enabled=True):
         assert values
         self._values = values
         self._exclusive = exclusive
         self._joinChar = joinChar
         self._valueType = type(self._values[0])  # cast to value type
-<<<<<<< HEAD
-        super(ChoiceParam, self).__init__(name=name, label=label, description=description, value=value, timeFactor=timeFactor, uid=uid, group=group, advanced=advanced)
-=======
-        super(ChoiceParam, self).__init__(name=name, label=label, description=description, value=value, uid=uid, group=group, advanced=advanced, enabled=enabled)
->>>>>>> a24bfc14
+        super(ChoiceParam, self).__init__(name=name, label=label, description=description, value=value, timeFactor=timeFactor, uid=uid, group=group, advanced=advanced, enabled=enabled)
 
     def conformValue(self, val):
         """ Conform 'val' to the correct type and check for its validity """
@@ -324,13 +277,8 @@
 class StringParam(Param):
     """
     """
-<<<<<<< HEAD
-    def __init__(self, name, label, description, value, uid, group='allParams', advanced=False):
-        super(StringParam, self).__init__(name=name, label=label, description=description, value=value, uid=uid, group=group, advanced=advanced, timeFactor=None)
-=======
     def __init__(self, name, label, description, value, uid, group='allParams', advanced=False, enabled=True):
-        super(StringParam, self).__init__(name=name, label=label, description=description, value=value, uid=uid, group=group, advanced=advanced, enabled=enabled)
->>>>>>> a24bfc14
+        super(StringParam, self).__init__(name=name, label=label, description=description, value=value, timeFactor=None, uid=uid, group=group, advanced=advanced, enabled=enabled)
 
     def validateValue(self, value):
         if not isinstance(value, pyCompatibility.basestring):
