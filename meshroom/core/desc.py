<<<<<<< HEAD
from meshroom.common import BaseObject, Property, Variant, VariantList, ListModel
=======
from meshroom.common import BaseObject, Property, Variant, VariantList, JSValue
>>>>>>> c502ee1e
from meshroom.core import pyCompatibility
from enum import Enum  # available by default in python3. For python2: "pip install enum34"
import math
import os
import psutil
import ast

class Attribute(BaseObject):
    """
    """

<<<<<<< HEAD
    def __init__(self, name, label, description, value, advanced, semantic, uid, group, formatter):
=======
    def __init__(self, name, label, description, value, advanced, uid, group, enabled):
>>>>>>> c502ee1e
        super(Attribute, self).__init__()
        self._name = name
        self._label = label
        self._description = description
        self._value = value
        self._uid = uid
        self._group = group
        self._advanced = advanced
<<<<<<< HEAD
        self._semantic = semantic
        self._formatter = formatter or self._defaultFormatter
=======
        self._enabled = enabled
>>>>>>> c502ee1e

    name = Property(str, lambda self: self._name, constant=True)
    label = Property(str, lambda self: self._label, constant=True)
    description = Property(str, lambda self: self._description, constant=True)
    value = Property(Variant, lambda self: self._value, constant=True)
    uid = Property(Variant, lambda self: self._uid, constant=True)
    group = Property(str, lambda self: self._group, constant=True)
    advanced = Property(bool, lambda self: self._advanced, constant=True)
<<<<<<< HEAD
    semantic = Property(str, lambda self: self._semantic, constant=True)
=======
    enabled = Property(Variant, lambda self: self._enabled, constant=True)
>>>>>>> c502ee1e
    type = Property(str, lambda self: self.__class__.__name__, constant=True)

    def validateValue(self, value):
        """ Return validated/conformed 'value'. Need to be implemented in derived classes.

        Raises:
            ValueError: if value does not have the proper type
        """
        raise NotImplementedError("Attribute.validateValue is an abstract function that should be implemented in the derived class.")

    def matchDescription(self, value, conform=False):
        """ Returns whether the value perfectly match attribute's description.

        Args:
            value: the value
            conform: try to adapt value to match the description
        """
        try:
            self.validateValue(value)
        except ValueError:
            return False
        return True
        
    def format(self, value):
        """ Returns a list of (group, name, value) parameters """
        return self._formatter(self, value)

    @staticmethod
    def _defaultFormatter(desc, value):
        result_value = value
        if isinstance(desc, ChoiceParam) and not desc.exclusive:
            assert(isinstance(value, collections.Sequence) and not isinstance(value, pyCompatibility.basestring))
            result_value = desc.joinChar.join(value)
        elif isinstance(desc, (StringParam, File)):
            result_value = '"{}"'.format(value)
        else:
            result_value = str(value)
        return ((desc.group, desc.name, result_value),)


class ListAttribute(Attribute):
    """ A list of Attributes """
<<<<<<< HEAD
    def __init__(self, elementDesc, name, label, description, group='allParams', advanced=False, semantic='', joinChar=' ', formatter=None):
=======
    def __init__(self, elementDesc, name, label, description, group='allParams', advanced=False, enabled=True, joinChar=' '):
>>>>>>> c502ee1e
        """
        :param elementDesc: the Attribute description of elements to store in that list
        """
        self._elementDesc = elementDesc
        self._joinChar = joinChar
<<<<<<< HEAD
        super(ListAttribute, self).__init__(name=name, label=label, description=description, value=[], uid=(), group=group, advanced=advanced, semantic=semantic, formatter=formatter)
=======
        super(ListAttribute, self).__init__(name=name, label=label, description=description, value=[], uid=(), group=group, advanced=advanced, enabled=enabled)
>>>>>>> c502ee1e

    elementDesc = Property(Attribute, lambda self: self._elementDesc, constant=True)
    uid = Property(Variant, lambda self: self.elementDesc.uid, constant=True)
    joinChar = Property(str, lambda self: self._joinChar, constant=True)

    def validateValue(self, value):
        if JSValue is not None and isinstance(value, JSValue):
            # Note: we could use isArray(), property("length").toInt() to retrieve all values
            raise ValueError("ListAttribute.validateValue: cannot recognize QJSValue. Please, use JSON.stringify(value) in QML.")
        if isinstance(value, pyCompatibility.basestring):
            # Alternative solution to set values from QML is to convert values to JSON string
            # In this case, it works with all data types
            value = ast.literal_eval(value)

        if not isinstance(value, (list, tuple)):
            raise ValueError('ListAttribute only supports list/tuple input values (param:{}, value:{}, type:{})'.format(self.name, value, type(value)))
        return value

    def matchDescription(self, value, conform=False):
        """ Check that 'value' content matches ListAttribute's element description. """
        if not super(ListAttribute, self).matchDescription(value, conform):
            return False
        # list must be homogeneous: only test first element
        if value:
            return self._elementDesc.matchDescription(value[0], conform)
        return True

    @staticmethod
    def _defaultFormatter(desc, value):
        result_value = value
        if isinstance(value, ListModel):
            result_value = desc.joinChar.join([subv for v in value for _, _, subv in v.format()])
        return Attribute._defaultFormatter(desc, result_value)


class GroupAttribute(Attribute):
    """ A macro Attribute composed of several Attributes """
<<<<<<< HEAD
    def __init__(self, groupDesc, name, label, description, group='allParams', advanced=False, semantic='', joinChar=' ', formatter=None):
=======
    def __init__(self, groupDesc, name, label, description, group='allParams', advanced=False, enabled=True, joinChar=' '):
>>>>>>> c502ee1e
        """
        :param groupDesc: the description of the Attributes composing this group
        """
        self._groupDesc = groupDesc
        self._joinChar = joinChar
<<<<<<< HEAD
        super(GroupAttribute, self).__init__(name=name, label=label, description=description, value={}, uid=(), group=group, advanced=advanced, semantic=semantic, formatter=formatter)
=======
        super(GroupAttribute, self).__init__(name=name, label=label, description=description, value={}, uid=(), group=group, advanced=advanced, enabled=enabled)
>>>>>>> c502ee1e

    groupDesc = Property(Variant, lambda self: self._groupDesc, constant=True)

    def validateValue(self, value):
        """ Ensure value is compatible with the group description and convert value if needed. """
        if JSValue is not None and isinstance(value, JSValue):
            # Note: we could use isArray(), property("length").toInt() to retrieve all values
            raise ValueError("GroupAttribute.validateValue: cannot recognize QJSValue. Please, use JSON.stringify(value) in QML.")
        if isinstance(value, pyCompatibility.basestring):
            # Alternative solution to set values from QML is to convert values to JSON string
            # In this case, it works with all data types
            value = ast.literal_eval(value)

        if isinstance(value, dict):
            invalidKeys = set(value.keys()).difference([attr.name for attr in self._groupDesc])
            if invalidKeys:
                raise ValueError('Value contains key that does not match group description : {}'.format(invalidKeys))
        elif isinstance(value, (list, tuple)):
            if len(value) != len(self._groupDesc):
                raise ValueError('Value contains incoherent number of values: desc size: {}, value size: {}'.format(len(self._groupDesc), len(value)))
        else:
            raise ValueError('GroupAttribute only supports dict/list/tuple input values (param:{}, value:{}, type:{})'.format(self.name, value, type(value)))

        return value

    def matchDescription(self, value, conform=False):
        """
        Check that 'value' contains the exact same set of keys as GroupAttribute's group description
        and that every child value match corresponding child attribute description.

        Args:
            value: the value
            conform: remove entries that don't exist in the description.
        """
        if not super(GroupAttribute, self).matchDescription(value):
            return False
        attrMap = {attr.name: attr for attr in self._groupDesc}

        if conform:
            # remove invalid keys
            invalidKeys = set(value.keys()).difference([attr.name for attr in self._groupDesc])
            for k in invalidKeys:
                del self._groupDesc[k]
        else:
            # must have the exact same child attributes
            if sorted(value.keys()) != sorted(attrMap.keys()):
                return False

        for k, v in value.items():
            # each child value must match corresponding child attribute description
            if not attrMap[k].matchDescription(v, conform):
                return False
        return True

    def retrieveChildrenUids(self):
        allUids = []
        for desc in self._groupDesc:
            allUids.extend(desc.uid)
        return allUids

    @staticmethod
    def _defaultFormatter(desc, value):
        # sort values based on child attributes group description order
        sortedSubValues = [subv for attr in desc.groupDesc for _, _, subv in value.get(attr.name).format()]
        result_value = desc.joinChar.join(sortedSubValues)
        return Attribute._defaultFormatter(desc, result_value)

    @staticmethod
    def prefixFormatter(desc, value):
        return [(group, desc.joinChar.join((desc.name, name)), v) for attr in desc.groupDesc for group, name, v in value.get(attr.name).format()]

    @staticmethod
    def passthroughFormatter(desc, value):
        return [item for attr in desc.groupDesc for item in value.get(attr.name).format()]

    uid = Property(Variant, retrieveChildrenUids, constant=True)
    joinChar = Property(str, lambda self: self._joinChar, constant=True)


class Param(Attribute):
    """
    """
<<<<<<< HEAD
    def __init__(self, name, label, description, value, uid, group, advanced, semantic='', formatter=None):
        super(Param, self).__init__(name=name, label=label, description=description, value=value, uid=uid, group=group, advanced=advanced, semantic=semantic, formatter=formatter)
=======
    def __init__(self, name, label, description, value, uid, group, advanced, enabled):
        super(Param, self).__init__(name=name, label=label, description=description, value=value, uid=uid, group=group, advanced=advanced, enabled=enabled)
>>>>>>> c502ee1e


class File(Attribute):
    """
    """
<<<<<<< HEAD
    def __init__(self, name, label, description, value, uid, group='allParams', advanced=False, semantic='', formatter=None):
        super(File, self).__init__(name=name, label=label, description=description, value=value, uid=uid, group=group, advanced=advanced, semantic=semantic, formatter=formatter)
=======
    def __init__(self, name, label, description, value, uid, group='allParams', advanced=False, enabled=True):
        super(File, self).__init__(name=name, label=label, description=description, value=value, uid=uid, group=group, advanced=advanced, enabled=enabled)
>>>>>>> c502ee1e

    def validateValue(self, value):
        if not isinstance(value, pyCompatibility.basestring):
            raise ValueError('File only supports string input  (param:{}, value:{}, type:{})'.format(self.name, value, type(value)))
        return os.path.normpath(value).replace('\\', '/') if value else ''


class BoolParam(Param):
    """
    """
<<<<<<< HEAD
    def __init__(self, name, label, description, value, uid, group='allParams', advanced=False, semantic='', formatter=None):
        super(BoolParam, self).__init__(name=name, label=label, description=description, value=value, uid=uid, group=group, advanced=advanced, semantic=semantic, formatter=formatter)
=======
    def __init__(self, name, label, description, value, uid, group='allParams', advanced=False, enabled=True):
        super(BoolParam, self).__init__(name=name, label=label, description=description, value=value, uid=uid, group=group, advanced=advanced, enabled=enabled)
>>>>>>> c502ee1e

    def validateValue(self, value):
        try:
            return bool(int(value))  # int cast is useful to handle string values ('0', '1')
        except:
            raise ValueError('BoolParam only supports bool value (param:{}, value:{}, type:{})'.format(self.name, value, type(value)))


class IntParam(Param):
    """
    """
<<<<<<< HEAD
    def __init__(self, name, label, description, value, range, uid, group='allParams', advanced=False, semantic='', formatter=None):
        self._range = range
        super(IntParam, self).__init__(name=name, label=label, description=description, value=value, uid=uid, group=group, advanced=advanced, semantic=semantic, formatter=formatter)
=======
    def __init__(self, name, label, description, value, range, uid, group='allParams', advanced=False, enabled=True):
        self._range = range
        super(IntParam, self).__init__(name=name, label=label, description=description, value=value, uid=uid, group=group, advanced=advanced, enabled=enabled)
>>>>>>> c502ee1e

    def validateValue(self, value):
        # handle unsigned int values that are translated to int by shiboken and may overflow
        try:
            return long(value)  # Python 2
        except NameError:
            return int(value)   # Python 3
        except:
            raise ValueError('IntParam only supports int value (param:{}, value:{}, type:{})'.format(self.name, value, type(value)))

    range = Property(VariantList, lambda self: self._range, constant=True)


class FloatParam(Param):
    """
    """
<<<<<<< HEAD
    def __init__(self, name, label, description, value, range, uid, group='allParams', advanced=False, semantic='', formatter=None):
        self._range = range
        super(FloatParam, self).__init__(name=name, label=label, description=description, value=value, uid=uid, group=group, advanced=advanced, semantic=semantic, formatter=formatter)
=======
    def __init__(self, name, label, description, value, range, uid, group='allParams', advanced=False, enabled=True):
        self._range = range
        super(FloatParam, self).__init__(name=name, label=label, description=description, value=value, uid=uid, group=group, advanced=advanced, enabled=enabled)
>>>>>>> c502ee1e

    def validateValue(self, value):
        try:
            return float(value)
        except:
            raise ValueError('FloatParam only supports float value (param:{}, value:{}, type:{})'.format(self.name, value, type(value)))

    range = Property(VariantList, lambda self: self._range, constant=True)


class ChoiceParam(Param):
    """
    """
<<<<<<< HEAD
    def __init__(self, name, label, description, value, values, exclusive, uid, group='allParams', joinChar=' ', advanced=False, semantic='', formatter=None):
=======
    def __init__(self, name, label, description, value, values, exclusive, uid, group='allParams', joinChar=' ', advanced=False, enabled=True):
>>>>>>> c502ee1e
        assert values
        self._values = values
        self._exclusive = exclusive
        self._joinChar = joinChar
        self._valueType = type(self._values[0])  # cast to value type
<<<<<<< HEAD
        super(ChoiceParam, self).__init__(name=name, label=label, description=description, value=value, uid=uid, group=group, advanced=advanced, semantic=semantic, formatter=formatter)
=======
        super(ChoiceParam, self).__init__(name=name, label=label, description=description, value=value, uid=uid, group=group, advanced=advanced, enabled=enabled)
>>>>>>> c502ee1e

    def conformValue(self, val):
        """ Conform 'val' to the correct type and check for its validity """
        val = self._valueType(val)
        if val not in self.values:
            raise ValueError('ChoiceParam value "{}" is not in "{}".'.format(val, str(self.values)))
        return val

    def validateValue(self, value):
        if self.exclusive:
            return self.conformValue(value)

        if not isinstance(value, pyCompatibility.Iterable):
            raise ValueError('Non exclusive ChoiceParam value should be iterable (param:{}, value:{}, type:{})'.format(self.name, value, type(value)))
        return [self.conformValue(v) for v in value]

    values = Property(VariantList, lambda self: self._values, constant=True)
    exclusive = Property(bool, lambda self: self._exclusive, constant=True)
    joinChar = Property(str, lambda self: self._joinChar, constant=True)


class StringParam(Param):
    """
    """
<<<<<<< HEAD
    def __init__(self, name, label, description, value, uid, group='allParams', advanced=False, semantic='', formatter=None):
        super(StringParam, self).__init__(name=name, label=label, description=description,value=value, uid=uid, group=group, advanced=advanced, semantic=semantic, formatter=formatter)
=======
    def __init__(self, name, label, description, value, uid, group='allParams', advanced=False, enabled=True):
        super(StringParam, self).__init__(name=name, label=label, description=description, value=value, uid=uid, group=group, advanced=advanced, enabled=enabled)
>>>>>>> c502ee1e

    def validateValue(self, value):
        if not isinstance(value, pyCompatibility.basestring):
            raise ValueError('StringParam value should be a string (param:{}, value:{}, type:{})'.format(self.name, value, type(value)))
        return value


class Level(Enum):
    NONE = 0
    NORMAL = 1
    INTENSIVE = 2


class Range:
    def __init__(self, iteration=0, blockSize=0, fullSize=0):
        self.iteration = iteration
        self.blockSize = blockSize
        self.fullSize = fullSize

    @property
    def start(self):
        return self.iteration * self.blockSize

    @property
    def effectiveBlockSize(self):
        remaining = (self.fullSize - self.start) + 1
        return self.blockSize if remaining >= self.blockSize else remaining

    @property
    def end(self):
        return self.start + self.effectiveBlockSize

    @property
    def last(self):
        return self.end - 1

    def toDict(self):
        return {
            "rangeIteration": self.iteration,
            "rangeStart": self.start,
            "rangeEnd": self.end,
            "rangeLast": self.last,
            "rangeBlockSize": self.blockSize,
            "rangeEffectiveBlockSize": self.effectiveBlockSize,
            "rangeFullSize": self.fullSize,
            }


class Parallelization:
    def __init__(self, staticNbBlocks=0, blockSize=0):
        self.staticNbBlocks = staticNbBlocks
        self.blockSize = blockSize

    def getSizes(self, node):
        """
        Args:
            node:
        Returns: (blockSize, fullSize, nbBlocks)
        """
        size = node.size
        if self.blockSize:
            nbBlocks = int(math.ceil(float(size) / float(self.blockSize)))
            return self.blockSize, size, nbBlocks
        if self.staticNbBlocks:
            return 1, self.staticNbBlocks, self.staticNbBlocks
        return None

    def getRange(self, node, iteration):
        blockSize, fullSize, nbBlocks = self.getSizes(node)
        return Range(iteration=iteration, blockSize=blockSize, fullSize=fullSize)

    def getRanges(self, node):
        blockSize, fullSize, nbBlocks = self.getSizes(node)
        ranges = []
        for i in range(nbBlocks):
            ranges.append(Range(iteration=i, blockSize=blockSize, fullSize=fullSize))
        return ranges


class DynamicNodeSize(object):
    """
    DynamicNodeSize expresses a dependency to an input attribute to define
    the size of a Node in terms of individual tasks for parallelization.
    If the attribute is a link to another node, Node's size will be the same as this connected node.
    If the attribute is a ListAttribute, Node's size will be the size of this list.
    """
    def __init__(self, param):
        self._param = param

    def computeSize(self, node):
        param = node.attribute(self._param)
        # Link: use linked node's size
        if param.isLink:
            return param.getLinkParam().node.size
        # ListAttribute: use list size
        if isinstance(param.desc, ListAttribute):
            return len(param)
        if isinstance(param.desc, IntParam):
            return param.value
        return 1


class MultiDynamicNodeSize(object):
    """
    MultiDynamicNodeSize expresses dependencies to multiple input attributes to
    define the size of a node in terms of individual tasks for parallelization.
    Works as DynamicNodeSize and sum the sizes of each dependency.
    """
    def __init__(self, params):
        """
        Args:
            params (list): list of input attributes names
        """
        assert isinstance(params, (list, tuple))
        self._params = params

    def computeSize(self, node):
        size = 0
        for param in self._params:
            param = node.attribute(param)
            if param.isLink:
                size += param.getLinkParam().node.size
            elif isinstance(param.desc, ListAttribute):
                size += len(param)
            else:
                size += 1
        return size


class StaticNodeSize(object):
    """
    StaticNodeSize expresses a static Node size in terms of individual tasks for parallelization.
    """
    def __init__(self, size):
        self._size = size

    def computeSize(self, node):
        return self._size


class Node(object):
    """
    """
    internalFolder = '{cache}/{nodeType}/{uid0}/'
    cpu = Level.NORMAL
    gpu = Level.NONE
    ram = Level.NORMAL
    packageName = ''
    packageVersion = ''
    inputs = []
    outputs = []
    size = StaticNodeSize(1)
    parallelization = None
    documentation = ''

    def __init__(self):
        pass

    @classmethod
    def update(cls, node):
        """ Method call before node's internal update on invalidation.

        Args:
            node: the BaseNode instance being updated
        See Also:
            BaseNode.updateInternals
        """
        pass

    @classmethod
    def postUpdate(cls, node):
        """ Method call after node's internal update on invalidation.

        Args:
            node: the BaseNode instance being updated
        See Also:
            NodeBase.updateInternals
        """
        pass

    def stopProcess(self, chunk):
        raise NotImplementedError('No stopProcess implementation on node: {}'.format(chunk.node.name))

    def processChunk(self, chunk):
        raise NotImplementedError('No processChunk implementation on node: "{}"'.format(chunk.node.name))


class CommandLineNode(Node):
    """
    """
    commandLine = ''  # need to be defined on the node
    parallelization = None
    commandLineRange = ''

    def buildCommandLine(self, chunk):
        cmdPrefix = ''
        # if rez available in env, we use it
        if 'REZ_ENV' in os.environ and chunk.node.packageVersion:
            # if the node package is already in the environment, we don't need a new dedicated rez environment
            alreadyInEnv = os.environ.get('REZ_{}_VERSION'.format(chunk.node.packageName.upper()), "").startswith(chunk.node.packageVersion)
            if not alreadyInEnv:
                cmdPrefix = '{rez} {packageFullName} -- '.format(rez=os.environ.get('REZ_ENV'), packageFullName=chunk.node.packageFullName)
        cmdSuffix = ''
        if chunk.node.isParallelized:
            cmdSuffix = ' ' + self.commandLineRange.format(**chunk.range.toDict())
        return cmdPrefix + chunk.node.nodeDesc.commandLine.format(**chunk.node._cmdVars) + cmdSuffix

    def stopProcess(self, chunk):
        # the same node could exists several times in the graph and
        # only one would have the running subprocess; ignore all others
        if not hasattr(chunk, "subprocess"):
            return
        if chunk.subprocess:
            # kill process tree
            processes = chunk.subprocess.children(recursive=True) + [chunk.subprocess]
            try:
                for process in processes:
                    process.terminate()
            except psutil.NoSuchProcess:
                pass

    def processChunk(self, chunk):
        try:
            with open(chunk.logFile, 'w') as logF:
                cmd = self.buildCommandLine(chunk)
                chunk.status.commandLine = cmd
                chunk.saveStatusFile()
                print(' - commandLine: {}'.format(cmd))
                print(' - logFile: {}'.format(chunk.logFile))
                chunk.subprocess = psutil.Popen(cmd, stdout=logF, stderr=logF, shell=True)

                # store process static info into the status file
                # chunk.status.env = node.proc.environ()
                # chunk.status.createTime = node.proc.create_time()

                chunk.statThread.proc = chunk.subprocess
                stdout, stderr = chunk.subprocess.communicate()
                chunk.subprocess.wait()

                chunk.status.returnCode = chunk.subprocess.returncode

            if chunk.subprocess.returncode != 0:
                with open(chunk.logFile, 'r') as logF:
                    logContent = ''.join(logF.readlines())
                raise RuntimeError('Error on node "{}":\nLog:\n{}'.format(chunk.name, logContent))
        except:
            raise
        finally:
            chunk.subprocess = None
<|MERGE_RESOLUTION|>--- conflicted
+++ resolved
@@ -1,8 +1,4 @@
-<<<<<<< HEAD
-from meshroom.common import BaseObject, Property, Variant, VariantList, ListModel
-=======
-from meshroom.common import BaseObject, Property, Variant, VariantList, JSValue
->>>>>>> c502ee1e
+from meshroom.common import BaseObject, Property, Variant, VariantList, JSValue, ListModel
 from meshroom.core import pyCompatibility
 from enum import Enum  # available by default in python3. For python2: "pip install enum34"
 import math
@@ -14,11 +10,7 @@
     """
     """
 
-<<<<<<< HEAD
-    def __init__(self, name, label, description, value, advanced, semantic, uid, group, formatter):
-=======
-    def __init__(self, name, label, description, value, advanced, uid, group, enabled):
->>>>>>> c502ee1e
+    def __init__(self, name, label, description, value, advanced, semantic, uid, group, enabled, formatter):
         super(Attribute, self).__init__()
         self._name = name
         self._label = label
@@ -27,12 +19,9 @@
         self._uid = uid
         self._group = group
         self._advanced = advanced
-<<<<<<< HEAD
+        self._enabled = enabled
         self._semantic = semantic
         self._formatter = formatter or self._defaultFormatter
-=======
-        self._enabled = enabled
->>>>>>> c502ee1e
 
     name = Property(str, lambda self: self._name, constant=True)
     label = Property(str, lambda self: self._label, constant=True)
@@ -41,11 +30,8 @@
     uid = Property(Variant, lambda self: self._uid, constant=True)
     group = Property(str, lambda self: self._group, constant=True)
     advanced = Property(bool, lambda self: self._advanced, constant=True)
-<<<<<<< HEAD
+    enabled = Property(Variant, lambda self: self._enabled, constant=True)
     semantic = Property(str, lambda self: self._semantic, constant=True)
-=======
-    enabled = Property(Variant, lambda self: self._enabled, constant=True)
->>>>>>> c502ee1e
     type = Property(str, lambda self: self.__class__.__name__, constant=True)
 
     def validateValue(self, value):
@@ -88,21 +74,13 @@
 
 class ListAttribute(Attribute):
     """ A list of Attributes """
-<<<<<<< HEAD
-    def __init__(self, elementDesc, name, label, description, group='allParams', advanced=False, semantic='', joinChar=' ', formatter=None):
-=======
-    def __init__(self, elementDesc, name, label, description, group='allParams', advanced=False, enabled=True, joinChar=' '):
->>>>>>> c502ee1e
+    def __init__(self, elementDesc, name, label, description, group='allParams', advanced=False, semantic='', enabled=True, joinChar=' ', formatter=None):
         """
         :param elementDesc: the Attribute description of elements to store in that list
         """
         self._elementDesc = elementDesc
         self._joinChar = joinChar
-<<<<<<< HEAD
-        super(ListAttribute, self).__init__(name=name, label=label, description=description, value=[], uid=(), group=group, advanced=advanced, semantic=semantic, formatter=formatter)
-=======
-        super(ListAttribute, self).__init__(name=name, label=label, description=description, value=[], uid=(), group=group, advanced=advanced, enabled=enabled)
->>>>>>> c502ee1e
+        super(ListAttribute, self).__init__(name=name, label=label, description=description, value=[], uid=(), group=group, advanced=advanced, semantic=semantic, enabled=enabled, formatter=formatter)
 
     elementDesc = Property(Attribute, lambda self: self._elementDesc, constant=True)
     uid = Property(Variant, lambda self: self.elementDesc.uid, constant=True)
@@ -140,21 +118,13 @@
 
 class GroupAttribute(Attribute):
     """ A macro Attribute composed of several Attributes """
-<<<<<<< HEAD
-    def __init__(self, groupDesc, name, label, description, group='allParams', advanced=False, semantic='', joinChar=' ', formatter=None):
-=======
-    def __init__(self, groupDesc, name, label, description, group='allParams', advanced=False, enabled=True, joinChar=' '):
->>>>>>> c502ee1e
+    def __init__(self, groupDesc, name, label, description, group='allParams', advanced=False, enabled=True, joinChar=' ', semantic='', formatter=None):
         """
         :param groupDesc: the description of the Attributes composing this group
         """
         self._groupDesc = groupDesc
         self._joinChar = joinChar
-<<<<<<< HEAD
-        super(GroupAttribute, self).__init__(name=name, label=label, description=description, value={}, uid=(), group=group, advanced=advanced, semantic=semantic, formatter=formatter)
-=======
-        super(GroupAttribute, self).__init__(name=name, label=label, description=description, value={}, uid=(), group=group, advanced=advanced, enabled=enabled)
->>>>>>> c502ee1e
+        super(GroupAttribute, self).__init__(name=name, label=label, description=description, value={}, uid=(), group=group, advanced=advanced, enabled=enabled, semantic=semantic, formatter=formatter)
 
     groupDesc = Property(Variant, lambda self: self._groupDesc, constant=True)
 
@@ -237,25 +207,15 @@
 class Param(Attribute):
     """
     """
-<<<<<<< HEAD
-    def __init__(self, name, label, description, value, uid, group, advanced, semantic='', formatter=None):
-        super(Param, self).__init__(name=name, label=label, description=description, value=value, uid=uid, group=group, advanced=advanced, semantic=semantic, formatter=formatter)
-=======
-    def __init__(self, name, label, description, value, uid, group, advanced, enabled):
-        super(Param, self).__init__(name=name, label=label, description=description, value=value, uid=uid, group=group, advanced=advanced, enabled=enabled)
->>>>>>> c502ee1e
+    def __init__(self, name, label, description, value, uid, group, advanced, enabled, semantic='', formatter=None):
+        super(Param, self).__init__(name=name, label=label, description=description, value=value, uid=uid, group=group, advanced=advanced, enabled=enabled, semantic=semantic, formatter=formatter)
 
 
 class File(Attribute):
     """
     """
-<<<<<<< HEAD
-    def __init__(self, name, label, description, value, uid, group='allParams', advanced=False, semantic='', formatter=None):
-        super(File, self).__init__(name=name, label=label, description=description, value=value, uid=uid, group=group, advanced=advanced, semantic=semantic, formatter=formatter)
-=======
-    def __init__(self, name, label, description, value, uid, group='allParams', advanced=False, enabled=True):
-        super(File, self).__init__(name=name, label=label, description=description, value=value, uid=uid, group=group, advanced=advanced, enabled=enabled)
->>>>>>> c502ee1e
+    def __init__(self, name, label, description, value, uid, group='allParams', advanced=False, enabled=True, semantic='', formatter=None):
+        super(File, self).__init__(name=name, label=label, description=description, value=value, uid=uid, group=group, advanced=advanced, enabled=True, semantic=semantic, formatter=formatter)
 
     def validateValue(self, value):
         if not isinstance(value, pyCompatibility.basestring):
@@ -266,13 +226,8 @@
 class BoolParam(Param):
     """
     """
-<<<<<<< HEAD
-    def __init__(self, name, label, description, value, uid, group='allParams', advanced=False, semantic='', formatter=None):
-        super(BoolParam, self).__init__(name=name, label=label, description=description, value=value, uid=uid, group=group, advanced=advanced, semantic=semantic, formatter=formatter)
-=======
-    def __init__(self, name, label, description, value, uid, group='allParams', advanced=False, enabled=True):
-        super(BoolParam, self).__init__(name=name, label=label, description=description, value=value, uid=uid, group=group, advanced=advanced, enabled=enabled)
->>>>>>> c502ee1e
+    def __init__(self, name, label, description, value, uid, group='allParams', advanced=False, enabled=True, semantic='', formatter=None):
+        super(BoolParam, self).__init__(name=name, label=label, description=description, value=value, uid=uid, group=group, advanced=advanced, enabled=True, semantic=semantic, formatter=formatter)
 
     def validateValue(self, value):
         try:
@@ -284,15 +239,9 @@
 class IntParam(Param):
     """
     """
-<<<<<<< HEAD
-    def __init__(self, name, label, description, value, range, uid, group='allParams', advanced=False, semantic='', formatter=None):
+    def __init__(self, name, label, description, value, range, uid, group='allParams', advanced=False, enabled=True, semantic='', formatter=None):
         self._range = range
-        super(IntParam, self).__init__(name=name, label=label, description=description, value=value, uid=uid, group=group, advanced=advanced, semantic=semantic, formatter=formatter)
-=======
-    def __init__(self, name, label, description, value, range, uid, group='allParams', advanced=False, enabled=True):
-        self._range = range
-        super(IntParam, self).__init__(name=name, label=label, description=description, value=value, uid=uid, group=group, advanced=advanced, enabled=enabled)
->>>>>>> c502ee1e
+        super(IntParam, self).__init__(name=name, label=label, description=description, value=value, uid=uid, group=group, advanced=advanced, enabled=enabled, semantic=semantic, formatter=formatter)
 
     def validateValue(self, value):
         # handle unsigned int values that are translated to int by shiboken and may overflow
@@ -309,15 +258,9 @@
 class FloatParam(Param):
     """
     """
-<<<<<<< HEAD
-    def __init__(self, name, label, description, value, range, uid, group='allParams', advanced=False, semantic='', formatter=None):
+    def __init__(self, name, label, description, value, range, uid, group='allParams', advanced=False, enabled=True, semantic='', formatter=None):
         self._range = range
-        super(FloatParam, self).__init__(name=name, label=label, description=description, value=value, uid=uid, group=group, advanced=advanced, semantic=semantic, formatter=formatter)
-=======
-    def __init__(self, name, label, description, value, range, uid, group='allParams', advanced=False, enabled=True):
-        self._range = range
-        super(FloatParam, self).__init__(name=name, label=label, description=description, value=value, uid=uid, group=group, advanced=advanced, enabled=enabled)
->>>>>>> c502ee1e
+        super(FloatParam, self).__init__(name=name, label=label, description=description, value=value, uid=uid, group=group, advanced=advanced, enabled=enabled, semantic=semantic, formatter=formatter)
 
     def validateValue(self, value):
         try:
@@ -331,21 +274,13 @@
 class ChoiceParam(Param):
     """
     """
-<<<<<<< HEAD
-    def __init__(self, name, label, description, value, values, exclusive, uid, group='allParams', joinChar=' ', advanced=False, semantic='', formatter=None):
-=======
-    def __init__(self, name, label, description, value, values, exclusive, uid, group='allParams', joinChar=' ', advanced=False, enabled=True):
->>>>>>> c502ee1e
+    def __init__(self, name, label, description, value, values, exclusive, uid, group='allParams', joinChar=' ', advanced=False, enabled=True, semantic='', formatter=None):
         assert values
         self._values = values
         self._exclusive = exclusive
         self._joinChar = joinChar
         self._valueType = type(self._values[0])  # cast to value type
-<<<<<<< HEAD
-        super(ChoiceParam, self).__init__(name=name, label=label, description=description, value=value, uid=uid, group=group, advanced=advanced, semantic=semantic, formatter=formatter)
-=======
-        super(ChoiceParam, self).__init__(name=name, label=label, description=description, value=value, uid=uid, group=group, advanced=advanced, enabled=enabled)
->>>>>>> c502ee1e
+        super(ChoiceParam, self).__init__(name=name, label=label, description=description, value=value, uid=uid, group=group, advanced=advanced, enabled=enabled, semantic=semantic, formatter=formatter)
 
     def conformValue(self, val):
         """ Conform 'val' to the correct type and check for its validity """
@@ -370,13 +305,8 @@
 class StringParam(Param):
     """
     """
-<<<<<<< HEAD
-    def __init__(self, name, label, description, value, uid, group='allParams', advanced=False, semantic='', formatter=None):
-        super(StringParam, self).__init__(name=name, label=label, description=description,value=value, uid=uid, group=group, advanced=advanced, semantic=semantic, formatter=formatter)
-=======
-    def __init__(self, name, label, description, value, uid, group='allParams', advanced=False, enabled=True):
-        super(StringParam, self).__init__(name=name, label=label, description=description, value=value, uid=uid, group=group, advanced=advanced, enabled=enabled)
->>>>>>> c502ee1e
+    def __init__(self, name, label, description, value, uid, group='allParams', advanced=False, enabled=True, semantic='', formatter=None):
+        super(StringParam, self).__init__(name=name, label=label, description=description,value=value, uid=uid, group=group, advanced=advanced, enabled=True, semantic=semantic, formatter=formatter)
 
     def validateValue(self, value):
         if not isinstance(value, pyCompatibility.basestring):
