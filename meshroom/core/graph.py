--- conflicted
+++ resolved
@@ -871,11 +871,7 @@
                 flowEdges.append(link)
         return flowEdges
 
-<<<<<<< HEAD
-    def nodesFromNode(self, startNode, filterType=None, toLeaves=True):
-=======
-    def nodesFromNode(self, startNode, filterTypes=None):
->>>>>>> a24bfc14
+    def nodesFromNode(self, startNode, filterTypes=None, toLeaves=True):
         """
         Return the node chain from startNode to the graph leaves or roots.
 
@@ -885,11 +881,7 @@
                               (does not stop the visit, this is a post-process only)
             toLeaves (bool): (optional) whether the node chain is the leaves or the roots of the graph
         Returns:
-<<<<<<< HEAD
-            The list of nodes from startNode to the graph leaves or roots following edges.
-=======
-            The list of nodes and edges, from startNode to the graph leaves following edges.
->>>>>>> a24bfc14
+            The list of nodes and edges, from startNode to the graph leaves or roots following edges.
         """
         nodes = []
         edges = []
