--- conflicted
+++ resolved
@@ -1203,105 +1203,4 @@
     graph = Graph("")
     graph.load(filepath)
     graph.update()
-<<<<<<< HEAD
     return graph
-=======
-    return graph
-
-
-def getAlreadySubmittedChunks(nodes):
-    out = []
-    for node in nodes:
-        for chunk in node.chunks:
-            if chunk.isAlreadySubmitted():
-                out.append(chunk)
-    return out
-
-
-def executeGraph(graph, toNodes=None, forceCompute=False, forceStatus=False):
-    """
-    """
-    if forceCompute:
-        nodes, edges = graph.dfsOnFinish(startNodes=toNodes)
-    else:
-        nodes, edges = graph.dfsToProcess(startNodes=toNodes)
-        chunksInConflict = getAlreadySubmittedChunks(nodes)
-
-        if chunksInConflict:
-            chunksStatus = set([chunk.status.status.name for chunk in chunksInConflict])
-            chunksName = [node.name for node in chunksInConflict]
-            msg = 'WARNING: Some nodes are already submitted with status: {}\nNodes: {}'.format(
-                  ', '.join(chunksStatus),
-                  ', '.join(chunksName)
-                  )
-            if forceStatus:
-                print(msg)
-            else:
-                raise RuntimeError(msg)
-
-    print('Nodes to execute: ', str([n.name for n in nodes]))
-
-    for node in nodes:
-        node.beginSequence(forceCompute)
-
-    for n, node in enumerate(nodes):
-        try:
-            multiChunks = len(node.chunks) > 1
-            for c, chunk in enumerate(node.chunks):
-                if multiChunks:
-                    print('\n[{node}/{nbNodes}]({chunk}/{nbChunks}) {nodeName}'.format(
-                        node=n+1, nbNodes=len(nodes),
-                        chunk=c+1, nbChunks=len(node.chunks), nodeName=node.nodeType))
-                else:
-                    print('\n[{node}/{nbNodes}] {nodeName}'.format(
-                        node=n + 1, nbNodes=len(nodes), nodeName=node.nodeType))
-                chunk.process(forceCompute)
-        except Exception as e:
-            logging.error("Error on node computation: {}".format(e))
-            graph.clearSubmittedNodes()
-            raise
-
-    for node in nodes:
-        node.endSequence()
-
-
-def submitGraph(graph, submitter, toNodes=None):
-    nodesToProcess, edgesToProcess = graph.dfsToProcess(startNodes=toNodes)
-    flowEdges = graph.flowEdges(startNodes=toNodes)
-    edgesToProcess = set(edgesToProcess).intersection(flowEdges)
-
-    if not nodesToProcess:
-        logging.warning('Nothing to compute')
-        return
-
-    logging.info("Nodes to process: {}".format(edgesToProcess))
-    logging.info("Edges to process: {}".format(edgesToProcess))
-
-    sub = None
-    if submitter:
-        sub = meshroom.core.submitters.get(submitter, None)
-    elif len(meshroom.core.submitters) == 1:
-        # if only one submitter available use it
-        allSubmitters = meshroom.core.submitters.values()
-        sub = next(iter(allSubmitters))  # retrieve the first element
-    if sub is None:
-        raise RuntimeError("Unknown Submitter: '{submitter}'. Available submitters are: '{allSubmitters}'.".format(
-            submitter=submitter, allSubmitters=str(meshroom.core.submitters.keys())))
-
-    try:
-        res = sub.submit(nodesToProcess, edgesToProcess, graph.filepath)
-        if res:
-            for node in nodesToProcess:
-                node.submit()  # update node status
-    except Exception as e:
-        logging.error("Error on submit : {}".format(e))
-
-
-def submit(graphFile, submitter, toNode=None):
-    """
-    Submit the given graph via the given submitter.
-    """
-    graph = loadGraph(graphFile)
-    toNodes = graph.findNodes([toNode]) if toNode else None
-    submitGraph(graph, submitter, toNodes)
->>>>>>> 04945bf6
