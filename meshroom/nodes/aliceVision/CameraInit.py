__version__ = "6.0"

import os
import json
import psutil
import shutil
import tempfile
import logging

from meshroom.core import desc, Version


Viewpoint = [
    desc.IntParam(name="viewId", label="Id", description="Image UID", value=-1, uid=[0], range=None),
    desc.IntParam(name="poseId", label="Pose Id", description="Pose Id", value=-1, uid=[0], range=None),
    desc.File(name="path", label="Image Path", description="Image Filepath", value="", uid=[0]),
    desc.IntParam(name="intrinsicId", label="Intrinsic", description="Internal Camera Parameters", value=-1, uid=[0], range=None),
    desc.IntParam(name="rigId", label="Rig", description="Rig Parameters", value=-1, uid=[0], range=None),
    desc.IntParam(name="subPoseId", label="Rig Sub-Pose", description="Rig Sub-Pose Parameters", value=-1, uid=[0], range=None),
    desc.StringParam(name="metadata", label="Image Metadata",
                     description="The configuration of the Viewpoints is based on the images metadata.\n"
                                 "The important ones are:\n"
                     " * Focal Length: the focal length in mm.\n"
                     " * Make and Model: this information allows to convert the focal in mm into a focal length in pixel using an embedded sensor database.\n"
                     " * Serial Number: allows to uniquely identify a device so multiple devices with the same Make, Model can be differentiated and their internal parameters are optimized separately.",
                     value="", uid=[], advanced=True),
]

Intrinsic = [
    desc.IntParam(name="intrinsicId", label="Id", description="Intrinsic UID", value=-1, uid=[0], range=None),
    desc.FloatParam(name="pxInitialFocalLength", label="Initial Focal Length",
                    description="Initial Guess on the Focal Length (in pixels). \n"
                    "When we have an initial value from EXIF, this value is not accurate but cannot be wrong. \n"
                    "So this value is used to limit the range of possible values in the optimization. \n"
                    "If you put -1, this value will not be used and the focal length will not be bounded.",
                    value=-1.0, uid=[0], range=None),
    desc.GroupAttribute(name="pxFocalLength", label="Focal Length", description="Known/Calibrated Focal Length (in pixels)", groupDesc=[
        desc.FloatParam(name="x", label="x", description="", value=-1, uid=[], range=(0, 10000, 1)),
        desc.FloatParam(name="y", label="y", description="", value=-1, uid=[], range=(0, 10000, 1)),
        ]),
    desc.ChoiceParam(name="type", label="Camera Type",
                     description="Mathematical Model used to represent a camera:\n"
                     " * pinhole: Simplest projective camera model without optical distortion (focal and optical center).\n"
                     " * radial1: Pinhole camera with one radial distortion parameter\n"
                     " * radial3: Pinhole camera with 3 radial distortion parameters\n"
                     " * brown: Pinhole camera with 3 radial and 2 tangential distortion parameters\n"
                     " * fisheye4: Pinhole camera with 4 distortion parameters suited for fisheye optics (like 120deg FoV)\n"
                     " * equidistant_r3: Non-projective camera model suited for full-fisheye optics (like 180deg FoV)\n"
                     " * 3deanamorphic4: Pinhole camera with a 4 anamorphic distortion coefficients.\n"
                     " * 3declassicld: Pinhole camera with a 10 anamorphic distortion coefficients\n"
                     " * 3deradial4: Pinhole camera with 3DE radial4 model\n",
                     value="", values=['', 'pinhole', 'radial1', 'radial3', 'brown', 'fisheye4', 'equidistant_r3', '3deanamorphic4', '3declassicld', '3deradial4'], exclusive=True, uid=[0]),
    desc.IntParam(name="width", label="Width", description="Image Width", value=0, uid=[], range=(0, 10000, 1)),
    desc.IntParam(name="height", label="Height", description="Image Height", value=0, uid=[], range=(0, 10000, 1)),
    desc.FloatParam(name="sensorWidth", label="Sensor Width", description="Sensor Width (mm)", value=36, uid=[], range=(0, 1000, 1)),
    desc.FloatParam(name="sensorHeight", label="Sensor Height", description="Sensor Height (mm)", value=24, uid=[], range=(0, 1000, 1)),
    desc.StringParam(name="serialNumber", label="Serial Number", description="Device Serial Number (Camera UID and Lens UID combined)", value="", uid=[]),
    desc.GroupAttribute(name="principalPoint", label="Principal Point", description="Position of the Optical Center in the Image (i.e. the sensor surface).", groupDesc=[
        desc.FloatParam(name="x", label="x", description="", value=0, uid=[], range=(0, 10000, 1)),
        desc.FloatParam(name="y", label="y", description="", value=0, uid=[], range=(0, 10000, 1)),
        ]),

    desc.ChoiceParam(name="initializationMode", label="Initialization Mode",
                     description="Defines how this Intrinsic was initialized:\n"
                                 " * calibrated: calibrated externally.\n"
                                 " * estimated: estimated from metadata and/or sensor width. \n"
                                 " * unknown: unknown camera parameters (can still have default value guess)\n"
                                 " * none: not set",
                     values=("calibrated", "estimated", "unknown", "none"),
                     value="none",
                     exclusive=True,
                     uid=[],
                     advanced=True
                     ),

    desc.ListAttribute(
            name="distortionParams",
            elementDesc=desc.FloatParam(name="p", label="", description="", value=0.0, uid=[0], range=(-0.1, 0.1, 0.01)),
            label="Distortion Params",
            description="Distortion Parameters",
        ),
    desc.BoolParam(name='locked', label='Locked',
                   description='If the camera has been calibrated, the internal camera parameters (intrinsics) can be locked. It should improve robustness and speedup the reconstruction.',
                   value=False, uid=[0]),
]

def readSfMData(sfmFile):
    """ Read views and intrinsics from a .sfm file

    Args:
        sfmFile: the .sfm file containing views and intrinsics

    Returns:
        The views and intrinsics of the .sfm as two separate lists
    """
    import io  # use io.open for Python2/3 compatibility (allow to specify encoding + errors handling)
    # skip decoding errors to avoid potential exceptions due to non utf-8 characters in images metadata
    with io.open(sfmFile, 'r', encoding='utf-8', errors='ignore') as f:
        data = json.load(f)

    intrinsicsKeys = [i.name for i in Intrinsic]

    intrinsics = [{k: v for k, v in item.items() if k in intrinsicsKeys} for item in data.get("intrinsics", [])]
    for intrinsic in intrinsics:
        pp = intrinsic['principalPoint']
        intrinsic['principalPoint'] = {}
        intrinsic['principalPoint']['x'] = pp[0]
        intrinsic['principalPoint']['y'] = pp[1]

        f = intrinsic['pxFocalLength']
        intrinsic['pxFocalLength'] = {}
        intrinsic['pxFocalLength']['x'] = f[0]
        intrinsic['pxFocalLength']['y'] = f[1]

        # convert empty string distortionParams (i.e: Pinhole model) to empty list
        if intrinsic['distortionParams'] == '':
            intrinsic['distortionParams'] = list()

    viewsKeys = [v.name for v in Viewpoint]
    views = [{k: v for k, v in item.items() if k in viewsKeys} for item in data.get("views", [])]
    for view in views:
        view['metadata'] = json.dumps(view['metadata'])  # convert metadata to string

    return views, intrinsics

class CameraInit(desc.CommandLineNode):
    commandLine = 'aliceVision_cameraInit {allParams} --allowSingleView 1' # don't throw an error if there is only one image

    size = desc.DynamicNodeSize('viewpoints')

    category = 'Sparse Reconstruction'
    documentation = '''
This node describes your dataset. It lists the Viewpoints candidates, the guess about the type of optic, the initial focal length
and which images are sharing the same internal camera parameters, as well as potential cameras rigs.

When you import new images into Meshroom, this node is automatically configured from the analysis of the image metadata.
The software can support images without any metadata but it is recommended to have them for robustness.

### Metadata
Metadata allows images to be grouped together and provides an initialization of the focal length (in pixel unit).
The metadata needed are:
 * **Focal Length**: the focal length in mm.
 * **Make** & **Model**: this information allows to convert the focal in mm into a focal length in pixel using an embedded sensor database.
 * **Serial Number**: allows to uniquely identify a device so multiple devices with the same Make, Model can be differentiated and their internal parameters are optimized separately (in the photogrammetry case).
'''

    inputs = [
        desc.ListAttribute(
            name="viewpoints",
            elementDesc=desc.GroupAttribute(name="viewpoint", label="Viewpoint", description="", groupDesc=Viewpoint),
            label="Viewpoints",
            description="Input viewpoints",
            group="",
        ),
        desc.ListAttribute(
            name="intrinsics",
            elementDesc=desc.GroupAttribute(name="intrinsic", label="Intrinsic", description="", groupDesc=Intrinsic),
            label="Intrinsics",
            description="Camera Intrinsics",
            group="",
        ),
        desc.File(
            name='sensorDatabase',
            label='Sensor Database',
            description='''Camera sensor width database path.''',
            value=os.environ.get('ALICEVISION_SENSOR_DB', ''),
            uid=[],
        ),
        desc.FloatParam(
            name='defaultFieldOfView',
            label='Default Field Of View',
            description='Empirical value for the field of view in degree.',
            value=45.0,
            range=(0, 180.0, 1),
            uid=[],
            advanced=True,
        ),
        desc.ChoiceParam(
            name='groupCameraFallback',
            label='Group Camera Fallback',
            description="If there is no serial number in image metadata, devices cannot be accurately identified.\n"
                        "Therefore, internal camera parameters cannot be shared among images reliably.\n"
                        "A fallback grouping strategy must be chosen:\n"
                        " * global: group images from comparable devices (same make/model/focal) globally.\n"
                        " * folder: group images from comparable devices only within the same folder.\n"
                        " * image: never group images from comparable devices",
            values=['global', 'folder', 'image'],
            value='folder',
            exclusive=True,
            uid=[],
            advanced=True,
        ),
        desc.ChoiceParam(
            name='allowedCameraModels',
            label='Allowed Camera Models',
            description='the Camera Models that can be attributed.',
            value=['pinhole', 'radial1', 'radial3', 'brown', 'fisheye4', 'fisheye1', '3deanamorphic4', '3deradial4', '3declassicld'],
            values=['pinhole', 'radial1', 'radial3', 'brown', 'fisheye4', 'fisheye1', '3deanamorphic4', '3deradial4', '3declassicld'],
            exclusive=False,
            uid=[],
            joinChar=',',
            advanced=True,
        ),
        desc.BoolParam(
            name='useInternalWhiteBalance',
            label='Apply internal white balance',
            description='Apply image white balance (Only for raw images)',
            value=True,
            uid=[0],
        ),
        desc.ChoiceParam(
            name='viewIdMethod',
            label='ViewId Method',
            description="Allows to choose the way the viewID is generated:\n"
                        " * metadata : Generate viewId from image metadata.\n"
                        " * filename : Generate viewId from file names using regex.",
            value='metadata',
            values=['metadata', 'filename'],
            exclusive=True,
            uid=[],
            advanced=True,
        ),
        desc.StringParam(
            name='viewIdRegex',
            label='ViewId Regex',
            description='Regex used to catch number used as viewId in filename.'
                        'You should capture specific parts of the filename with parenthesis to define matching elements. (only number will works)\n'
                        'Some examples of patterns:\n'
                        ' - Match the longest number at the end of filename (default value): ".*?(\d+)"\n'
                        ' - Match the first number found in filename : "(\d+).*"\n',
            value='.*?(\d+)',
            uid=[],
            advanced=True,
            enabled=lambda node: node.viewIdMethod.value == 'filename',
        ),
        desc.ChoiceParam(
            name='verboseLevel',
            label='Verbose Level',
            description='''verbosity level (fatal, error, warning, info, debug, trace).''',
            value='info',
            values=['fatal', 'error', 'warning', 'info', 'debug', 'trace'],
            exclusive=True,
            uid=[],
        ),
    ]

    outputs = [
        desc.File(
            name='output',
            label='SfMData',
            description='''Output SfMData.''',
            value=desc.Node.internalFolder + 'cameraInit.sfm',
            uid=[],
        ),
    ]

    def upgradeAttributeValues(self, attrValues, fromVersion):
        # Starting with version 5, the focal length is now split on x and y
        if fromVersion < Version(5, 0):
            for intrinsic in attrValues['intrinsics']:
                pxFocalLength = intrinsic['pxFocalLength']
                if not isinstance(pxFocalLength, dict):
                    intrinsic['pxFocalLength'] = {"x": pxFocalLength, "y": pxFocalLength}

        # Starting with version 6, the principal point is now relative to the image center
        if fromVersion < Version(6, 0):
            for intrinsic in attrValues['intrinsics']:
                principalPoint = intrinsic['principalPoint']
                intrinsic['principalPoint'] = {
                    "x": int(principalPoint["x"] - 0.5 * intrinsic['width']),
                    "y": int(principalPoint["y"] - 0.5 * intrinsic['height'])
                    }

        return attrValues

    def readSfMData(self, sfmFile):
        return readSfMData(sfmFile)

    def buildIntrinsics(self, node, additionalViews=()):
        """ Build intrinsics from node current views and optional additional views

        Args:
            node: the CameraInit node instance to build intrinsics for
            additionalViews: (optional) the new views (list of path to images) to add to the node's viewpoints

        Returns:
            The updated views and intrinsics as two separate lists
        """
        assert isinstance(node.nodeDesc, CameraInit)
        if node.graph:
            # make a copy of the node outside the graph
            # to change its cache folder without modifying the original node
            node = node.graph.copyNode(node)[0]

        tmpCache = tempfile.mkdtemp()
        node.updateInternals(tmpCache)

        try:
            os.makedirs(os.path.join(tmpCache, node.internalFolder))
            self.createViewpointsFile(node, additionalViews)
            cmd = self.buildCommandLine(node.chunks[0])
            logging.debug(' - commandLine: {}'.format(cmd))
            proc = psutil.Popen(cmd, stdout=None, stderr=None, shell=True)
            stdout, stderr = proc.communicate()
            # proc.wait()
            if proc.returncode != 0:
                raise RuntimeError('CameraInit failed with error code {}.\nCommand was: "{}".\n'.format(
                    proc.returncode, cmd)
                )

            # Reload result of aliceVision_cameraInit
            cameraInitSfM = node.output.value
            return readSfMData(cameraInitSfM)

        except Exception as e:
            logging.debug("[CameraInit] Error while building intrinsics: {}".format(str(e)))
            raise
        finally:
            if os.path.exists(tmpCache):
                logging.debug("[CameraInit] Remove temp files in: {}".format(tmpCache))
                shutil.rmtree(tmpCache)

    def createViewpointsFile(self, node, additionalViews=()):
        node.viewpointsFile = ""
        if node.viewpoints or additionalViews:
            newViews = []
            for path in additionalViews:  # format additional views to match json format
                newViews.append({"path": path})
            intrinsics = node.intrinsics.getPrimitiveValue(exportDefault=True)
            for intrinsic in intrinsics:
                intrinsic['principalPoint'] = [intrinsic['principalPoint']['x'], intrinsic['principalPoint']['y']]
                intrinsic['pxFocalLength'] = [intrinsic['pxFocalLength']['x'], intrinsic['pxFocalLength']['y']]
            views = node.viewpoints.getPrimitiveValue(exportDefault=False)

            # convert the metadata string into a map
            for view in views:
                if 'metadata' in view:
                    view['metadata'] = json.loads(view['metadata'])

            sfmData = {
                "version": [1, 2, 1],
                "views": views + newViews,
                "intrinsics": intrinsics,
                "featureFolder": "",
                "matchingFolder": "",
            }
<<<<<<< HEAD
            node.viewpointsFile = os.path.join(node.nodeDesc.internalFolder + 'viewpoints.sfm').format(**node._cmdVars)
=======
            node.viewpointsFile = os.path.join(node.nodeDesc.internalFolder, 'viewpoints.sfm').format(**node._cmdVars)
>>>>>>> 1c66c6d9
            with open(node.viewpointsFile, 'w') as f:
                json.dump(sfmData, f, indent=4)

    def buildCommandLine(self, chunk):
        cmd = desc.CommandLineNode.buildCommandLine(self, chunk)
        if chunk.node.viewpointsFile:
            cmd += ' --input "{}"'.format(chunk.node.viewpointsFile)
        return cmd

    def processChunk(self, chunk):
        self.createViewpointsFile(chunk.node)
        desc.CommandLineNode.processChunk(self, chunk)<|MERGE_RESOLUTION|>--- conflicted
+++ resolved
@@ -344,11 +344,7 @@
                 "featureFolder": "",
                 "matchingFolder": "",
             }
-<<<<<<< HEAD
-            node.viewpointsFile = os.path.join(node.nodeDesc.internalFolder + 'viewpoints.sfm').format(**node._cmdVars)
-=======
             node.viewpointsFile = os.path.join(node.nodeDesc.internalFolder, 'viewpoints.sfm').format(**node._cmdVars)
->>>>>>> 1c66c6d9
             with open(node.viewpointsFile, 'w') as f:
                 json.dump(sfmData, f, indent=4)
 
