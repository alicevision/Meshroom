--- conflicted
+++ resolved
@@ -41,13 +41,10 @@
 class SketchfabUpload(desc.Node):
     size = desc.DynamicNodeSize('inputFiles')
 
-<<<<<<< HEAD
-=======
     documentation = '''
 Upload a textured mesh on Sketchfab.
 '''
 
->>>>>>> a24bfc14
     inputs = [
         desc.ListAttribute(
             elementDesc=desc.File(
