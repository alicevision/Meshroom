--- conflicted
+++ resolved
@@ -83,17 +83,13 @@
         self.engine.addImportPath(qmlDir)
         components.registerTypes()
 
-        # expose available node types that can be instantiated
-<<<<<<< HEAD
+        # expose available node types that can be instantiate
         nodeTypes = {}
         for n in sorted(nodesDesc.keys()):
             nodeTypes[n] = {"category":nodesDesc[n].category}
         self.engine.rootContext().setContextProperty("_nodeTypes", nodeTypes)
-=======
-        self.engine.rootContext().setContextProperty("_nodeTypes", sorted(nodesDesc.keys()))
 
         # instantiate Reconstruction object
->>>>>>> e3d9c6cf
         r = Reconstruction(parent=self)
         self.engine.rootContext().setContextProperty("_reconstruction", r)
 
