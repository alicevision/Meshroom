--- conflicted
+++ resolved
@@ -1400,16 +1400,6 @@
 
                     }
 
-<<<<<<< HEAD
-                    onShowAttributeInViewer: function(attribute) {
-                        workspaceView.viewAttributeInViewer(null, attribute)
-                    }
-
-                    onAttributeDoubleClicked: function(mouse, attribute) {
-                        workspaceView.viewAttributeInViewer(mouse, attribute)                        
-                    }
-                    
-=======
                     function _selectNodesFromAttributes(attributes) {
                         /*
                             Retrieve the nodes from given attributes, and select its 
@@ -1450,7 +1440,15 @@
                         }
                     }
 
->>>>>>> 702e78f6
+
+                    onShowAttributeInViewer: function(attribute) {
+                        workspaceView.viewAttributeInViewer(null, attribute)
+                    }
+
+                    onAttributeDoubleClicked: function(mouse, attribute) {
+                        workspaceView.viewAttributeInViewer(mouse, attribute)                        
+                    }
+                    
                 }
             }
         }
