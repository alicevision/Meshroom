import QtQuick
import QtQuick.Controls

import Controls 1.0

/**
 * A component to display and edit the attributes of a Node.
 */

ListView {
    id: root
    property bool readOnly: false
    property int labelWidth: 180
    property bool objectsHideable: true
    property string filterText: ""

    signal upgradeRequest()
    signal attributeDoubleClicked(var mouse, var attribute)
<<<<<<< HEAD
    signal showInViewer(var attribute)
=======
    signal inAttributeClicked(var srcItem, var mouse, var inAttributes)
    signal outAttributeClicked(var srcItem, var mouse, var outAttributes)
>>>>>>> 702e78f6

    implicitHeight: contentHeight

    spacing: 2
    clip: true
    ScrollBar.vertical: MScrollBar { id: scrollBar }

    delegate: Loader {
        active: (object.enabled || object.hasOutputConnections) && (
            !objectsHideable
            || ((!object.desc.advanced || GraphEditorSettings.showAdvancedAttributes)
            && (object.isDefault && GraphEditorSettings.showDefaultAttributes || !object.isDefault && GraphEditorSettings.showModifiedAttributes)
            && (object.isOutput && GraphEditorSettings.showOutputAttributes || !object.isOutput && GraphEditorSettings.showInputAttributes)
            && (object.isLinkNested && GraphEditorSettings.showLinkAttributes || !object.isLink && GraphEditorSettings.showNotLinkAttributes))
            ) && object.matchText(filterText)
        visible: active

        sourceComponent: AttributeItemDelegate {
            width: root.width - scrollBar.width
            readOnly: root.readOnly
            labelWidth: root.labelWidth
            filterText: root.filterText
            objectsHideable: root.objectsHideable
            attribute: object

            onDoubleClicked: function(mouse, attr) {
                root.attributeDoubleClicked(mouse, attr)
            }
<<<<<<< HEAD
            onShowInViewer: function(attr) {
                root.showInViewer(attr)
            }
=======
            onInAttributeClicked: function(srcItem, mouse, inAttributes) {
                root.inAttributeClicked(srcItem, mouse, inAttributes)
            }
            onOutAttributeClicked: function(srcItem, mouse, outAttributes) {
                root.outAttributeClicked(srcItem, mouse, outAttributes)
            }

>>>>>>> 702e78f6
        }

        onActiveChanged: height = active ? item.implicitHeight : -spacing

        Connections {
            target: item
            function onImplicitHeightChanged() {
                // Handles cases where an attribute is created and its height is then updated as it is filled
                height = item.implicitHeight
            }
        }
    }

    // Helper MouseArea to lose edit/activeFocus when clicking on the background
    MouseArea {
        anchors.fill: parent
        onClicked: forceActiveFocus()
        z: -1
    }
}<|MERGE_RESOLUTION|>--- conflicted
+++ resolved
@@ -16,12 +16,9 @@
 
     signal upgradeRequest()
     signal attributeDoubleClicked(var mouse, var attribute)
-<<<<<<< HEAD
-    signal showInViewer(var attribute)
-=======
     signal inAttributeClicked(var srcItem, var mouse, var inAttributes)
     signal outAttributeClicked(var srcItem, var mouse, var outAttributes)
->>>>>>> 702e78f6
+    signal showInViewer(var attribute)
 
     implicitHeight: contentHeight
 
@@ -50,11 +47,6 @@
             onDoubleClicked: function(mouse, attr) {
                 root.attributeDoubleClicked(mouse, attr)
             }
-<<<<<<< HEAD
-            onShowInViewer: function(attr) {
-                root.showInViewer(attr)
-            }
-=======
             onInAttributeClicked: function(srcItem, mouse, inAttributes) {
                 root.inAttributeClicked(srcItem, mouse, inAttributes)
             }
@@ -62,7 +54,9 @@
                 root.outAttributeClicked(srcItem, mouse, outAttributes)
             }
 
->>>>>>> 702e78f6
+            onShowInViewer: function(attr) {
+                root.showInViewer(attr)
+            }
         }
 
         onActiveChanged: height = active ? item.implicitHeight : -spacing
