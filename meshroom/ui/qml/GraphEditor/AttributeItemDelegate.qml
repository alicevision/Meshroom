--- conflicted
+++ resolved
@@ -26,12 +26,9 @@
     readonly property bool editable: !attribute.isOutput && !attribute.isLink && !readOnly
 
     signal doubleClicked(var mouse, var attr)
-<<<<<<< HEAD
-    signal showInViewer(var attr)
-=======
     signal inAttributeClicked(var srcItem, var mouse, var inAttributes)
     signal outAttributeClicked(var srcItem, var mouse, var outAttributes)
->>>>>>> 702e78f6
+    signal showInViewer(var attr)
 
     spacing: 2
 
@@ -61,9 +58,6 @@
             spacing: 0
             width: parent.width
             height: parent.height
-<<<<<<< HEAD
-    
-=======
 
             // In connection
             MaterialToolButton {
@@ -71,11 +65,12 @@
 
                 property bool shouldBeVisible: (object != undefined && object.isLinkNested)
 
-                text: shouldBeVisible ? MaterialIcons.login : "  "
+                text: MaterialIcons.login
                 enabled: shouldBeVisible
                 font.pointSize: 8
                 Layout.alignment: Qt.AlignTop | Qt.AlignLeft 
                 topPadding: 7
+                opacity: shouldBeVisible ? 1: 0
 
                 MouseArea {
                     anchors.fill: parent
@@ -87,8 +82,7 @@
                 }
                                 
             }
-
->>>>>>> 702e78f6
+    
             Label {
                 id: parameterLabel
 
@@ -215,7 +209,6 @@
                 }
             }
 
-<<<<<<< HEAD
             MaterialLabel {
                 property bool isDisplayable: attribute.isOutput && (attribute.is2D || attribute.is3D)
                 property bool isDisplayed: attribute === _reconstruction.displayedAttr2D || _reconstruction.displayedAttrs3D.count && _reconstruction.displayedAttrs3D.contains(attribute)
@@ -223,17 +216,19 @@
                 enabled: isDisplayed
                 visible: isDisplayable
                 font.pointSize: 7
-=======
+            }
+
             MaterialToolButton {
                 id: navButtonOut
 
                 property bool shouldBeVisible: (attribute != undefined && attribute.hasOutputConnections)
 
-                text: shouldBeVisible ? MaterialIcons.logout : " "
+                text: MaterialIcons.logout
                 font.pointSize: 8
                 enabled: shouldBeVisible
                 Layout.alignment: Qt.AlignTop | Qt.AlignRight
                 topPadding: 7
+                opacity: shouldBeVisible ? 1 : 0
 
                 MouseArea {
                     anchors.fill: parent
@@ -245,7 +240,6 @@
                 }
                 
 
->>>>>>> 702e78f6
             }
 
             MaterialLabel {
