import QtQuick 2.9
import QtQuick.Layouts 1.3
import QtQuick.Controls 2.2
import MaterialIcons 2.2
import Utils 1.0

/**
  Instantiate a control to visualize and edit an Attribute based on its type.
*/
RowLayout {
    id: root

    property variant attribute: null
    property bool readOnly: false // whether the attribute's value can be modified

    property alias label: parameterLabel  // accessor to the internal Label (attribute's name)
    property int labelWidth               // shortcut to set the fixed size of the Label

    readonly property bool editable: !root.attribute.isOutput && !root.attribute.isLink && !readOnly

    signal valueChanged(var value)
    signal doubleClicked(var mouse, var attr)

    spacing: 2


    Pane {
        background: Rectangle { color: Qt.darker(parent.palette.window, 1.1) }
        padding: 0
        Layout.preferredWidth: labelWidth || implicitWidth
        Layout.fillHeight: true

        RowLayout {
            spacing: 0
            width: parent.width
            height: parent.height
            Label {
                id: parameterLabel

                Layout.fillHeight: true
                Layout.fillWidth: true
                horizontalAlignment: root.attribute.isOutput ? Qt.AlignRight : Qt.AlignLeft
                elide: Label.ElideRight
                padding: 5
                wrapMode: Label.WrapAtWordBoundaryOrAnywhere

                text: root.attribute.label

                // Tooltip hint with attribute's description
                ToolTip.text: "<b>" + root.attribute.desc.name + "</b><br>" + Format.plainToHtml(root.attribute.desc.description)
                ToolTip.visible: parameterMA.containsMouse
                ToolTip.delay: 800

                // make label bold if attribute's value is not the default one
                font.bold: !root.attribute.isOutput && !root.attribute.isDefault

                // make label italic if attribute is a link
                font.italic: root.attribute.isLink


                MouseArea {
                    id: parameterMA
                    anchors.fill: parent
                    hoverEnabled: true
                    acceptedButtons: Qt.AllButtons
                    onDoubleClicked: root.doubleClicked(mouse, root.attribute)

                    property Component menuComp: Menu {
                        id: paramMenu

                        property bool isFileAttribute: root.attribute.type == "File"
                        property bool isFilepath: isFileAttribute && Filepath.isFile(root.attribute.value)

                        MenuItem {
                            text: "Reset To Default Value"
                            enabled: root.editable && !root.attribute.isDefault
                            onTriggered: _reconstruction.resetAttribute(attribute)
                        }

                        MenuSeparator {
                            visible: paramMenu.isFileAttribute
                            height: visible ? implicitHeight : 0
                        }

                        MenuItem {
                            visible: paramMenu.isFileAttribute
                            height: visible ? implicitHeight : 0
                            text: paramMenu.isFilepath ? "Open Containing Folder" : "Open Folder"
                            onClicked: paramMenu.isFilepath ? Qt.openUrlExternally(Filepath.dirname(root.attribute.value)) :
                                                              Qt.openUrlExternally(Filepath.stringToUrl(root.attribute.value))
                        }

                        MenuItem {
                            visible: paramMenu.isFilepath
                            height: visible ? implicitHeight : 0
                            text: "Open File"
                            onClicked: Qt.openUrlExternally(Filepath.stringToUrl(root.attribute.value))
                        }
                    }

                    onClicked: {
                        forceActiveFocus()
                        if(mouse.button == Qt.RightButton)
                        {
                            var menu = menuComp.createObject(parameterLabel)
                            menu.parent = parameterLabel
                            menu.popup()
                        }
                    }
                }
            }
            MaterialLabel {
                visible: root.attribute.desc.advanced
                text: MaterialIcons.build
                color: palette.mid
                font.pointSize: 8
                padding: 4
            }
        }
    }

    function setTextFieldAttribute(value)
    {
        // editingFinished called even when TextField is readonly
        if(!editable)
            return
        switch(root.attribute.type)
        {
        case "IntParam":
        case "FloatParam":
            root.valueChanged(Number(value))
            break;
        case "File":
            root.valueChanged(value)
            break;
        default:
            root.valueChanged(value.trim())
        }
    }

    Loader {
        Layout.fillWidth: true

        sourceComponent: {
            switch(root.attribute.type)
            {
            case "ChoiceParam": return root.attribute.desc.exclusive ? comboBox_component : multiChoice_component
            case "IntParam": return slider_component
            case "FloatParam": return slider_component
            case "BoolParam": return checkbox_component
            case "ListAttribute": return listAttribute_component
            case "GroupAttribute": return groupAttribute_component
            default: return textField_component
            }
        }

        Component {
            id: textField_component
            TextField {
                readOnly: !root.editable
                text: root.attribute.value
                selectByMouse: true
                onEditingFinished: setTextFieldAttribute(text)
                onAccepted: {
                    setTextFieldAttribute(text)
                    root.forceActiveFocus()
                }
                Component.onDestruction: {
                    if(activeFocus)
                        setTextFieldAttribute(text)
                }
                DropArea {
                    enabled: root.editable
                    anchors.fill: parent
                    onDropped: {
                        if(drop.hasUrls)
                            setTextFieldAttribute(Filepath.urlToString(drop.urls[0]))
                        else if(drop.hasText && drop.text != '')
                            setTextFieldAttribute(drop.text)
                    }
                }
            }
        }

        Component {
            id: comboBox_component
            ComboBox {
                id: combo
                enabled: root.editable
                model: root.attribute.desc.values
                Component.onCompleted: currentIndex = find(root.attribute.value)
                onActivated: root.valueChanged(currentText)
                Connections {
                    target: attribute
                    onValueChanged: combo.currentIndex = combo.find(root.attribute.value)
                }
            }
        }

        Component {
            id: multiChoice_component
            Flow {
                Repeater {
                    id: checkbox_repeater
                    model: root.attribute.desc.values
                    delegate: CheckBox {
                        enabled: root.editable
                        text: modelData
                        checked: root.attribute.value.indexOf(modelData) >= 0
                        onToggled: {
                            var t = root.attribute.value
                            if(!checked) { t.splice(t.indexOf(modelData), 1) } // remove element
                            else { t.push(modelData) }                         // add element
                            root.valueChanged(t)
                        }
                    }
                }
            }
        }

        Component {
            id: slider_component
            RowLayout {
                TextField {
                    IntValidator {
                        id: intValidator
                    }
                    DoubleValidator {
                        id: doubleValidator
                        locale: 'C'  // use '.' decimal separator disregarding the system locale
                    }
                    implicitWidth: 100
                    Layout.fillWidth: !slider.active
                    enabled: root.editable
                    // cast value to string to avoid intrusive scientific notations on numbers
                    property string displayValue: String(slider.active && slider.item.pressed ? slider.item.formattedValue : root.attribute.value)
                    text: displayValue
                    selectByMouse: true
<<<<<<< HEAD
                    validator: root.attribute.type == "FloatParam" ? doubleValidator : intValidator
=======
                    // Note: Use autoScroll as a workaround for alignment
                    // When the value change keep the text align to the left to be able to read the most important part
                    // of the number. When we are editing (item is in focus), the content should follow the editing.
                    autoScroll: activeFocus
                    validator: attribute.type == "FloatParam" ? doubleValidator : intValidator
>>>>>>> a24bfc14
                    onEditingFinished: setTextFieldAttribute(text)
                    onAccepted: {
                        setTextFieldAttribute(text)
                        // When the text is too long, display the left part
                        // (with the most important values and cut the floating point details)
                        ensureVisible(0)
                    }
                    Component.onDestruction: {
                        if(activeFocus)
                            setTextFieldAttribute(text)
                    }
                    Component.onCompleted: {
                        // When the text is too long, display the left part
                        // (with the most important values and cut the floating point details)
                        ensureVisible(0)
                    }
                }

                Loader {
                    id: slider
                    Layout.fillWidth: true
                    active: root.attribute.desc.range.length === 3
                    sourceComponent: Slider {
                        readonly property int stepDecimalCount: stepSize <  1 ? String(stepSize).split(".").pop().length : 0
                        readonly property real formattedValue: value.toFixed(stepDecimalCount)
                        enabled: root.editable
                        value: root.attribute.value
                        from: root.attribute.desc.range[0]
                        to: root.attribute.desc.range[1]
                        stepSize: root.attribute.desc.range[2]
                        snapMode: Slider.SnapAlways

                        onPressedChanged: {
                            if(!pressed)
                                root.valueChanged(formattedValue)
                        }
                    }
                }

            }
        }

        Component {
            id: checkbox_component
            Row {
                CheckBox {
                    enabled: root.editable
                    checked: root.attribute.value
                    onToggled: root.valueChanged(!root.attribute.value)
                }
            }
        }

        Component {
            id: listAttribute_component
            ColumnLayout {
                id: listAttribute_layout
                width: parent.width
                property bool expanded: false
                RowLayout {
                    spacing: 4
                    ToolButton {
                        text: listAttribute_layout.expanded  ? MaterialIcons.keyboard_arrow_down : MaterialIcons.keyboard_arrow_right
                        font.family: MaterialIcons.fontFamily
                        onClicked: listAttribute_layout.expanded = !listAttribute_layout.expanded
                    }
                    Label {
                        Layout.alignment: Qt.AlignVCenter
                        text: root.attribute.value.count + " elements"
                    }
                    ToolButton {
                        text: MaterialIcons.add_circle_outline
                        font.family: MaterialIcons.fontFamily
                        font.pointSize: 11
                        padding: 2
                        enabled: root.editable
                        onClicked: _reconstruction.appendAttribute(attribute, undefined)
                    }
                }
                ListView {
                    id: lv
                    model: listAttribute_layout.expanded ? root.attribute.value : undefined
                    visible: model != undefined && count > 0
                    implicitHeight: Math.min(contentHeight, 300)
                    Layout.fillWidth: true
                    Layout.margins: 4
                    clip: true
                    spacing: 4

                    ScrollBar.vertical: ScrollBar { id: sb }

                    delegate:  RowLayout {
                        id: item
                        property var childAttrib: object
                        layoutDirection: Qt.RightToLeft
                        width: lv.width - sb.width
                        Component.onCompleted: {
                            var cpt = Qt.createComponent("AttributeItemDelegate.qml")
                            var obj = cpt.createObject(item,
                                                       {'attribute': Qt.binding(function() { return item.childAttrib }),
                                                        'readOnly': Qt.binding(function() { return !root.editable })
                                                       })
                            obj.Layout.fillWidth = true
                            obj.label.text = index
                            obj.label.horizontalAlignment = Text.AlignHCenter
                            obj.label.verticalAlignment = Text.AlignVCenter
                            obj.doubleClicked.connect(function(attr) {root.doubleClicked(attr)})
                        }
                        ToolButton {
                            enabled: root.editable
                            text: MaterialIcons.remove_circle_outline
                            font.family: MaterialIcons.fontFamily
                            font.pointSize: 11
                            padding: 2
                            ToolTip.text: "Remove Element"
                            ToolTip.visible: hovered
                            onClicked: _reconstruction.removeAttribute(item.childAttrib)
                        }
                    }
                }
            }
        }

        Component {
            id: groupAttribute_component
            ColumnLayout {
                id: groupItem
                Component.onCompleted:  {
                    var cpt = Qt.createComponent("AttributeEditor.qml");
                    var obj = cpt.createObject(groupItem,
<<<<<<< HEAD
                                               {'attributes': Qt.binding(function() { return root.attribute.value }),
=======
                                               {'model': Qt.binding(function() { return attribute.value }),
>>>>>>> a24bfc14
                                                'readOnly': Qt.binding(function() { return root.readOnly }),
                                                'labelWidth': 100, // reduce label width for children (space gain)
                                               })
                    obj.Layout.fillWidth = true;
                    obj.attributeDoubleClicked.connect(function(attr) {root.doubleClicked(attr)})
                }
            }
        }
    }
}<|MERGE_RESOLUTION|>--- conflicted
+++ resolved
@@ -236,15 +236,11 @@
                     property string displayValue: String(slider.active && slider.item.pressed ? slider.item.formattedValue : root.attribute.value)
                     text: displayValue
                     selectByMouse: true
-<<<<<<< HEAD
-                    validator: root.attribute.type == "FloatParam" ? doubleValidator : intValidator
-=======
                     // Note: Use autoScroll as a workaround for alignment
                     // When the value change keep the text align to the left to be able to read the most important part
                     // of the number. When we are editing (item is in focus), the content should follow the editing.
                     autoScroll: activeFocus
-                    validator: attribute.type == "FloatParam" ? doubleValidator : intValidator
->>>>>>> a24bfc14
+                    validator: root.attribute.type == "FloatParam" ? doubleValidator : intValidator
                     onEditingFinished: setTextFieldAttribute(text)
                     onAccepted: {
                         setTextFieldAttribute(text)
@@ -375,11 +371,7 @@
                 Component.onCompleted:  {
                     var cpt = Qt.createComponent("AttributeEditor.qml");
                     var obj = cpt.createObject(groupItem,
-<<<<<<< HEAD
-                                               {'attributes': Qt.binding(function() { return root.attribute.value }),
-=======
-                                               {'model': Qt.binding(function() { return attribute.value }),
->>>>>>> a24bfc14
+                                               {'model': Qt.binding(function() { return root.attribute.value }),
                                                 'readOnly': Qt.binding(function() { return root.readOnly }),
                                                 'labelWidth': 100, // reduce label width for children (space gain)
                                                })
