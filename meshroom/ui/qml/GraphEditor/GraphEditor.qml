import QtQuick 2.7
import QtQuick.Controls 2.3
import QtQuick.Layouts 1.3
import Controls 1.0
import Utils 1.0
import MaterialIcons 2.2
import "../../qml"

/**
  A component displaying a Graph (nodes, attributes and edges).
*/
Item {
    id: root

    property variant uigraph: null  /// Meshroom ui graph (UIGraph)
    readonly property variant graph: uigraph ? uigraph.graph : null  /// core graph contained in ui graph
    property variant nodeTypesModel: null  /// the list of node types that can be instantiated
    property bool readOnly: false

    property var _attributeToDelegate: ({})

    // signals
    signal workspaceMoved()
    signal workspaceClicked()
    signal nodeDoubleClicked(var mouse, var node)

    // trigger initial fit() after initialization
    // (ensure GraphEditor has its final size)
    Component.onCompleted: firstFitTimer.start()

    Timer {
        id: firstFitTimer
        running: false
        interval: 10
        onTriggered: fit()
    }

    clip: true

    SystemPalette { id: activePalette }

    /// Get node delegate for the given node object
    function nodeDelegate(node)
    {
        for(var i=0; i<nodeRepeater.count; ++i)
        {
            if(nodeRepeater.itemAt(i).node === node)
                return nodeRepeater.itemAt(i)
        }
        return undefined
    }

    /// Select node delegate
    function selectNode(node)
    {
        uigraph.selectedNode = node
    }

    /// Duplicate a node and optionnally all the following ones
    function duplicateNode(node, duplicateFollowingNodes) {
        if(root.readOnly)
            return;
        var nodes = uigraph.duplicateNode(node, duplicateFollowingNodes)
        selectNode(nodes[0])
    }


    Keys.onPressed: {
        if(event.key === Qt.Key_F)
            fit()
    }

    MouseArea {
        id: mouseArea
        anchors.fill: parent
        property double factor: 1.15
        property real minZoom: 0.1
        property real maxZoom: 2.0
        // Activate multisampling for edges antialiasing
        layer.enabled: true
        layer.samples: 8

        hoverEnabled: true
        acceptedButtons: Qt.LeftButton | Qt.RightButton | Qt.MiddleButton
        drag.threshold: 0
        cursorShape: drag.active ? Qt.ClosedHandCursor : Qt.ArrowCursor

        onWheel: {
            var zoomFactor = wheel.angleDelta.y > 0 ? factor : 1/factor
            var scale = draggable.scale * zoomFactor
            scale = Math.min(Math.max(minZoom, scale), maxZoom)
            if(draggable.scale == scale)
                return
            var point = mapToItem(draggable, wheel.x, wheel.y)
            draggable.x += (1-zoomFactor) * point.x * draggable.scale
            draggable.y += (1-zoomFactor) * point.y * draggable.scale
            draggable.scale = scale
            workspaceMoved()
        }

        onPressed: {
            if(mouse.button != Qt.MiddleButton && mouse.modifiers == Qt.NoModifier)
                selectNode(null)

            if(mouse.button == Qt.MiddleButton || (mouse.button & Qt.LeftButton && mouse.modifiers & Qt.ShiftModifier))
                drag.target = draggable // start drag
        }
        onReleased: {
            drag.target = undefined // stop drag
            root.forceActiveFocus()
            workspaceClicked()
        }
        onPositionChanged: {
            if(drag.active)
                workspaceMoved()
        }

        onClicked: {
            if(mouse.button == Qt.RightButton)
            {
                if(readOnly)
                    lockedMenu.popup();
                else {
                    // store mouse click position in 'draggable' coordinates as new node spawn position
                    newNodeMenu.spawnPosition = mouseArea.mapToItem(draggable, mouse.x, mouse.y);
                    newNodeMenu.popup();
                }
            }
        }

        AddNodeDialog {
            id: addNodeDialog
            node: newNodeMenu.createNode
        }

        // Graphical Menu for creating new nodes
        // TODO: add filtering + validate on 'Enter'
        Item {
            id: newNodeMenu
            property point spawnPosition

            function createNode(nodeType)
            {
                // add node via the proper command in uigraph
                var node = uigraph.addNewNode(nodeType, spawnPosition)
                selectNode(node)
            }

<<<<<<< HEAD
            function popup()
            {
                addNodeDialog.open()
=======
            onVisibleChanged: {
                if(visible) {
                    // when menu is shown,
                    // clear and give focus to the TextField filter
                    searchBar.clear()
                    searchBar.forceActiveFocus()
                }
            }

            SearchBar {
                id: searchBar
                width: parent.width
            }

            Repeater {
                model: root.nodeTypesModel

                // Create Menu items from available node types model
                delegate: MenuItem {
                    id: menuItemDelegate
                    font.pointSize: 8
                    padding: 3

                    // Hide items that does not match the filter text
                    visible: modelData.toLowerCase().indexOf(searchBar.text.toLowerCase()) > -1
                    // Reset menu currentIndex if highlighted items gets filtered out
                    onVisibleChanged: if(highlighted) newNodeMenu.currentIndex = 0
                    text: modelData
                    // Forward key events to the search bar to continue typing seamlessly
                    // even if this delegate took the activeFocus due to mouse hovering
                    Keys.forwardTo: [searchBar.textField]
                    Keys.onPressed: {
                        event.accepted = false;
                        switch(event.key)
                        {
                        case Qt.Key_Return:
                        case Qt.Key_Enter:
                            // create node on validation (Enter/Return keys)
                            newNodeMenu.createNode(modelData);
                            newNodeMenu.close();
                            event.accepted = true;
                            break;
                        default:
                            searchBar.textField.forceActiveFocus();
                        }
                    }
                    // Create node on mouse click
                    onClicked: newNodeMenu.createNode(modelData)

                    states: [
                        State {
                            // Additional property setting when the MenuItem is not visible
                            when: !visible
                            name: "invisible"
                            PropertyChanges {
                                target: menuItemDelegate
                                height: 0 // make sure the item is no visible by setting height to 0
                                focusPolicy: Qt.NoFocus // don't grab focus when not visible
                            }
                        }
                    ]
                }
>>>>>>> 68236951
            }
        }

        // Informative contextual menu when graph is read-only
        Menu {
            id: lockedMenu
            MenuItem {
                id: item
                font.pointSize: 8
                enabled: false
                text: "Computing - Graph is Locked!"
            }
        }

        Item {
            id: draggable
            transformOrigin: Item.TopLeft
            width: 1000
            height: 1000

            Menu {
                id: edgeMenu
                property var currentEdge: null
                MenuItem {
                    text: "Remove"
                    enabled: !root.readOnly
                    onTriggered: uigraph.removeEdge(edgeMenu.currentEdge)
                }
            }

            // Edges
            Repeater {
                id: edgesRepeater

                // delay edges loading after nodes (edges needs attribute pins to be created)
                model: nodeRepeater.loaded ? root.graph.edges : undefined

                delegate: Edge {
                    property var src: root._attributeToDelegate[edge.src]
                    property var dst: root._attributeToDelegate[edge.dst]
                    property var srcAnchor: src.nodeItem.mapFromItem(src, src.edgeAnchorPos.x, src.edgeAnchorPos.y)
                    property var dstAnchor: dst.nodeItem.mapFromItem(dst, dst.edgeAnchorPos.x, dst.edgeAnchorPos.y)

                    property bool inFocus: containsMouse || (edgeMenu.opened && edgeMenu.currentEdge == edge)

                    edge: object
                    color: inFocus ? activePalette.highlight : activePalette.text
                    thickness: inFocus ? 2 : 1
                    opacity: 0.7
                    point1x: src.nodeItem.x + srcAnchor.x
                    point1y: src.nodeItem.y + srcAnchor.y
                    point2x: dst.nodeItem.x + dstAnchor.x
                    point2y: dst.nodeItem.y + dstAnchor.y
                    onPressed: {
                        if(event.button == Qt.RightButton)
                        {
                            if(!root.readOnly && event.modifiers & Qt.AltModifier) {
                                uigraph.removeEdge(edge)
                            }
                            else {
                                edgeMenu.currentEdge = edge
                                edgeMenu.popup()
                            }
                        }
                    }
                }
            }

            Menu {
                id: nodeMenu
                property var currentNode: null
                property bool canComputeNode: currentNode != null && uigraph.graph.canCompute(currentNode)
                onClosed: currentNode = null

                MenuItem {
                    text: "Compute"
                    enabled: !uigraph.computing && !root.readOnly && nodeMenu.canComputeNode
                    onTriggered: uigraph.execute(nodeMenu.currentNode)
                }
                MenuItem {
                    text: "Submit"
                    enabled: !uigraph.computing && !root.readOnly && nodeMenu.canComputeNode
                    visible: uigraph.canSubmit
                    height: visible ? implicitHeight : 0
                    onTriggered: uigraph.submit(nodeMenu.currentNode)
                }
                MenuItem {
                    text: "Open Folder"
                    onTriggered: Qt.openUrlExternally(Filepath.stringToUrl(nodeMenu.currentNode.internalFolder))
                }
                MenuSeparator {}
                MenuItem {
                    text: "Duplicate Node" + (duplicateFollowingButton.hovered ? "s From Here" : "")
                    enabled: !root.readOnly
                    onTriggered: duplicateNode(nodeMenu.currentNode, false)
                    MaterialToolButton {
                        id: duplicateFollowingButton
                        height: parent.height
                        anchors { right: parent.right; rightMargin: parent.padding }
                        text: MaterialIcons.fast_forward
                        onClicked: {
                            duplicateNode(nodeMenu.currentNode, true);
                            nodeMenu.close();
                        }
                    }
                }
                MenuItem {
                    text: "Remove Node" + (removeFollowingButton.hovered ? "s From Here" : "")
                    enabled: !root.readOnly
                    onTriggered: uigraph.removeNode(nodeMenu.currentNode)
                    MaterialToolButton {
                        id: removeFollowingButton
                        height: parent.height
                        anchors { right: parent.right; rightMargin: parent.padding }
                        text: MaterialIcons.fast_forward
                        onClicked: {
                            uigraph.removeNodesFrom(nodeMenu.currentNode);
                            nodeMenu.close();
                        }
                    }
                }
                MenuSeparator {}
                MenuItem {
                    text: "Delete Data" + (deleteFollowingButton.hovered ? " From Here" : "" ) + "..."
                    enabled: !root.readOnly

                    function showConfirmationDialog(deleteFollowing) {
                        var obj = deleteDataDialog.createObject(root,
                                           {
                                               "node": nodeMenu.currentNode,
                                               "deleteFollowing": deleteFollowing
                                           });
                        obj.open()
                        nodeMenu.close();
                    }

                    onTriggered: showConfirmationDialog(false)

                    MaterialToolButton {
                        id: deleteFollowingButton
                        anchors { right: parent.right; rightMargin: parent.padding }
                        height: parent.height
                        text: MaterialIcons.fast_forward
                        onClicked: parent.showConfirmationDialog(true)
                    }

                    // Confirmation dialog for node cache deletion
                    Component {
                        id: deleteDataDialog
                        MessageDialog  {
                            property var node
                            property bool deleteFollowing: false

                            focus: true
                            modal: false
                            header.visible: false

                            text: "Delete Data computed by '" + node.label + (deleteFollowing ?  "' and following Nodes?" : "'?")
                            helperText: "Warning: This operation can not be undone."
                            standardButtons: Dialog.Yes | Dialog.Cancel

                            onAccepted: {
                                if(deleteFollowing)
                                    graph.clearDataFrom(node);
                                else
                                    node.clearData();
                            }
                            onClosed: destroy()
                        }
                    }
                }
            }

            // Nodes
            Repeater {
                id: nodeRepeater

                model: root.graph.nodes
                property bool loaded: count === model.count

                delegate: Node {
                    id: nodeDelegate

                    property bool animatePosition: true

                    node: object
                    width: uigraph.layout.nodeWidth
                    readOnly: root.readOnly
                    selected: uigraph.selectedNode === node
                    hovered: uigraph.hoveredNode === node
                    onSelectedChanged: if(selected) forceActiveFocus()

                    onAttributePinCreated: registerAttributePin(attribute, pin)
                    onAttributePinDeleted: unregisterAttributePin(attribute, pin)

                    onPressed: {
                        selectNode(node)

                        if(mouse.button == Qt.LeftButton && mouse.modifiers & Qt.AltModifier)
                        {
                            duplicateNode(node, true)
                        }
                        if(mouse.button == Qt.RightButton)
                        {
                            nodeMenu.currentNode = node
                            nodeMenu.popup()
                        }
                    }

                    onDoubleClicked: root.nodeDoubleClicked(mouse, node)

                    onMoved: uigraph.moveNode(node, position)

                    onEntered: uigraph.hoveredNode = node
                    onExited: uigraph.hoveredNode = null

                    Keys.onDeletePressed: {
                        if(root.readOnly)
                            return;
                        if(event.modifiers == Qt.AltModifier)
                            uigraph.removeNodesFrom(node)
                        else
                            uigraph.removeNode(node)
                    }

                    Behavior on x {
                        enabled: animatePosition
                        NumberAnimation { duration: 100 }
                    }
                    Behavior on y {
                        enabled: animatePosition
                        NumberAnimation { duration: 100 }
                    }
                }
            }
        }
    }

    // Toolbar
    FloatingPane {
        padding: 2
        anchors.bottom: parent.bottom
        RowLayout {
            spacing: 4
            // Fit
            MaterialToolButton {
                text: MaterialIcons.fullscreen
                ToolTip.text: "Fit"
                onClicked: root.fit()
            }
            // Auto-Layout
            MaterialToolButton {
                text: MaterialIcons.linear_scale
                ToolTip.text: "Auto-Layout"
                onClicked: uigraph.layout.reset()
            }

            // Separator
            Rectangle {
                Layout.fillHeight: true
                Layout.margins: 2
                implicitWidth: 1
                color: activePalette.window
            }
            // Settings
            MaterialToolButton {
                text: MaterialIcons.settings
                font.pointSize: 11
                onClicked: menu.open()
                Menu {
                    id: menu
                    y: -height
                    padding: 4
                    RowLayout {
                        spacing: 2
                        Label {
                            padding: 2
                            text: "Auto-Layout Depth:"
                        }
                        ComboBox {
                            flat: true
                            model: ['Minimum', 'Maximum']
                            implicitWidth: 80
                            currentIndex: uigraph.layout.depthMode
                            onActivated: {
                                uigraph.layout.depthMode = currentIndex
                            }
                        }
                    }
                }
            }
        }
    }

    function registerAttributePin(attribute, pin)
    {
        root._attributeToDelegate[attribute] = pin
    }
    function unregisterAttributePin(attribute, pin)
    {
        delete root._attributeToDelegate[attribute]
    }

    function boundingBox()
    {
        var first = nodeRepeater.itemAt(0)
        var bbox = Qt.rect(first.x, first.y, first.x + first.width, first.y + first.height)
        for(var i=0; i<root.graph.nodes.count; ++i) {
            var item = nodeRepeater.itemAt(i)
            bbox.x = Math.min(bbox.x, item.x)
            bbox.y = Math.min(bbox.y, item.y)
            bbox.width = Math.max(bbox.width, item.x+item.width)
            bbox.height = Math.max(bbox.height, item.y+item.height)
        }
        bbox.width -= bbox.x
        bbox.height -= bbox.y
        return bbox;
    }

    // Fit graph to fill root
    function fit() {
        // compute bounding box
        var bbox = boundingBox()
        // rescale
        draggable.scale = Math.min(root.width/bbox.width, root.height/bbox.height)
        // recenter
        draggable.x = bbox.x*draggable.scale*-1 + (root.width-bbox.width*draggable.scale)*0.5
        draggable.y = bbox.y*draggable.scale*-1 + (root.height-bbox.height*draggable.scale)*0.5
    }

}<|MERGE_RESOLUTION|>--- conflicted
+++ resolved
@@ -4,7 +4,6 @@
 import Controls 1.0
 import Utils 1.0
 import MaterialIcons 2.2
-import "../../qml"
 
 /**
   A component displaying a Graph (nodes, attributes and edges).
@@ -128,11 +127,6 @@
             }
         }
 
-        AddNodeDialog {
-            id: addNodeDialog
-            node: newNodeMenu.createNode
-        }
-
         // Graphical Menu for creating new nodes
         // TODO: add filtering + validate on 'Enter'
         Item {
@@ -146,11 +140,6 @@
                 selectNode(node)
             }
 
-<<<<<<< HEAD
-            function popup()
-            {
-                addNodeDialog.open()
-=======
             onVisibleChanged: {
                 if(visible) {
                     // when menu is shown,
@@ -213,7 +202,6 @@
                         }
                     ]
                 }
->>>>>>> 68236951
             }
         }
 
