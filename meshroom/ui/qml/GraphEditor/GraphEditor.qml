import QtQuick
import QtQuick.Controls
import QtQuick.Layouts
import Controls 1.0
import Utils 1.0
import MaterialIcons 2.2

/**
  A component displaying a Graph (nodes, attributes and edges).
*/
Item {
    id: root

    property variant uigraph: null  /// Meshroom ui graph (UIGraph)
    readonly property variant graph: uigraph ? uigraph.graph : null  /// core graph contained in ui graph
    property variant nodeTypesModel: null  /// the list of node types that can be instantiated

    property var edgeAboutToBeRemoved: undefined

    property var _attributeToDelegate: ({})

    // signals
    signal workspaceMoved()
    signal workspaceClicked()

    signal nodeDoubleClicked(var mouse, var node)
    signal computeRequest(var node)
    signal submitRequest(var node)

    // trigger initial fit() after initialization
    // (ensure GraphEditor has its final size)
    Component.onCompleted: firstFitTimer.start()

    Timer {
        id: firstFitTimer
        running: false
        interval: 10
        onTriggered: fit()
    }

    clip: true

    SystemPalette { id: activePalette }

    /// Get node delegate for the given node object
    function nodeDelegate(node)
    {
        for(var i=0; i<nodeRepeater.count; ++i)
        {
            if(nodeRepeater.itemAt(i).node === node)
                return nodeRepeater.itemAt(i)
        }
        return undefined
    }

    /// Select node delegate
    function selectNode(node)
    {
        uigraph.selectedNode = node
        if (node !== null) {
            uigraph.appendSelection(node)
            uigraph.selectedNodesChanged()
        }
    }

    /// Duplicate a node and optionally all the following ones
    function duplicateNode(duplicateFollowingNodes) {
        if (duplicateFollowingNodes) {
            var nodes = uigraph.duplicateNodesFrom(uigraph.selectedNodes)
        } else {
            var nodes = uigraph.duplicateNodes(uigraph.selectedNodes)
        }
        uigraph.clearNodeSelection()
        uigraph.selectedNode = nodes[0]
        uigraph.selectNodes(nodes)
    }

    /// Copy node content to clipboard
    function copyNodes()
    {
        var nodeContent = uigraph.getSelectedNodesContent()
        if (nodeContent !== '') {
            Clipboard.clear()
            Clipboard.setText(nodeContent)
        }
    }

    /// Paste content of clipboard to graph editor and create new node if valid
    function pasteNodes()
    {
        var finalPosition = undefined
        var centerPosition = false
        if (mouseArea.containsMouse) {
            if (uigraph.hoveredNode != null) {
                var node = nodeDelegate(uigraph.hoveredNode)
                finalPosition = Qt.point(node.mousePosition.x + node.x, node.mousePosition.y + node.y)
            } else {
                finalPosition = mapToItem(draggable, mouseArea.mouseX, mouseArea.mouseY)
            }
        } else {
            finalPosition = getCenterPosition()
            centerPosition = true
        }

        var copiedContent = Clipboard.getText()
        var nodes = uigraph.pasteNodes(copiedContent, finalPosition, centerPosition)
        if (nodes.length > 0) {
            uigraph.clearNodeSelection()
            uigraph.selectedNode = nodes[0]
            uigraph.selectNodes(nodes)
        }
    }

<<<<<<< HEAD
    Keys.onPressed: function (event) {
        if(event.key === Qt.Key_F)
=======
    /// Get the coordinates of the point at the center of the GraphEditor
    function getCenterPosition()
    {
        return mapToItem(draggable, mouseArea.width / 2, mouseArea.height / 2)
    }

    Keys.onPressed: {
        if (event.key === Qt.Key_F)
>>>>>>> 7593254e
            fit()
        if (event.key === Qt.Key_Delete)
            if (event.modifiers == Qt.AltModifier)
                uigraph.removeNodesFrom(uigraph.selectedNodes)
            else
                uigraph.removeNodes(uigraph.selectedNodes)
        if (event.key === Qt.Key_D)
            duplicateNode(event.modifiers == Qt.AltModifier)
        if (event.key === Qt.Key_C && event.modifiers == Qt.ControlModifier)
            copyNodes()
        if (event.key === Qt.Key_V && event.modifiers == Qt.ControlModifier)
            pasteNodes()
    }

    MouseArea {
        id: mouseArea
        anchors.fill: parent
        property double factor: 1.15
        property real minZoom: 0.1
        property real maxZoom: 2.0
        // Activate multisampling for edges antialiasing
        layer.enabled: true
        layer.samples: 8

        hoverEnabled: true
        acceptedButtons: Qt.LeftButton | Qt.RightButton | Qt.MiddleButton
        drag.threshold: 0
        cursorShape: drag.target == draggable ? Qt.ClosedHandCursor : Qt.ArrowCursor

        onWheel: function (wheel) {
            var zoomFactor = wheel.angleDelta.y > 0 ? factor : 1/factor
            var scale = draggable.scale * zoomFactor
            scale = Math.min(Math.max(minZoom, scale), maxZoom)
            if(draggable.scale == scale)
                return
            var point = mapToItem(draggable, wheel.x, wheel.y)
            draggable.x += (1-zoomFactor) * point.x * draggable.scale
            draggable.y += (1-zoomFactor) * point.y * draggable.scale
            draggable.scale = scale
            workspaceMoved()
        }

        onPressed: function (mouse) {
            if (mouse.button != Qt.MiddleButton && mouse.modifiers == Qt.NoModifier) {
                uigraph.clearNodeSelection()
            }
            if (mouse.button == Qt.LeftButton && (mouse.modifiers == Qt.NoModifier || mouse.modifiers == Qt.ControlModifier)) {
                boxSelect.startX = mouseX
                boxSelect.startY = mouseY
                boxSelectDraggable.x = mouseX
                boxSelectDraggable.y = mouseY
                drag.target = boxSelectDraggable
            }
            if (mouse.button == Qt.MiddleButton || (mouse.button == Qt.LeftButton && mouse.modifiers & Qt.ShiftModifier)) {
                drag.target = draggable // start drag
            }
        }
        onReleased: {
            drag.target = undefined // stop drag
            root.forceActiveFocus()
            workspaceClicked()
        }
        onPositionChanged: {
            if(drag.active)
                workspaceMoved()
        }

        onClicked: function (mouse) {
            if(mouse.button == Qt.RightButton)
            {
                // store mouse click position in 'draggable' coordinates as new node spawn position
                newNodeMenu.spawnPosition = mouseArea.mapToItem(draggable, mouse.x, mouse.y);
                newNodeMenu.popup();
            }
        }

        // Contextual Menu for creating new nodes
        // TODO: add filtering + validate on 'Enter'
        Menu {
            id: newNodeMenu
            property point spawnPosition

            function createNode(nodeType)
            {
                // add node via the proper command in uigraph
                var node = uigraph.addNewNode(nodeType, spawnPosition)
                selectNode(node)
                close()
            }

            function parseCategories()
            {
                // organize nodes based on their category
                // {"category1": ["node1", "node2"], "category2": ["node3", "node4"]}
                let categories = {};
                for (const [name, data] of Object.entries(root.nodeTypesModel)) {
                    let category = data["category"];
                    if (categories[category] === undefined) {
                        categories[category] = [];
                    }
                    categories[category].push(name)
                }
                return categories
            }

            onVisibleChanged: {
                if(visible) {
                    // when menu is shown,
                    // clear and give focus to the TextField filter
                    searchBar.clear()
                    searchBar.forceActiveFocus()
                }
            }

            SearchBar {
                id: searchBar
                width: parent.width
            }

            // menuItemDelegate is wrapped in a component so it can be used in both the search bar and sub-menus
            Component {
                id: menuItemDelegateComponent
                MenuItem {
                    id: menuItemDelegate
                    font.pointSize: 8
                    padding: 3

                    // Hide items that does not match the filter text
                    visible: modelData.toLowerCase().indexOf(searchBar.text.toLowerCase()) > -1
                    // Reset menu currentIndex if highlighted items gets filtered out
                    onVisibleChanged: if(highlighted) newNodeMenu.currentIndex = 0
                    text: modelData
                    // Forward key events to the search bar to continue typing seamlessly
                    // even if this delegate took the activeFocus due to mouse hovering
                    Keys.forwardTo: [searchBar.textField]
                    Keys.onPressed: function (event) {
                        event.accepted = false;
                        switch(event.key) {
                            case Qt.Key_Return:
                            case Qt.Key_Enter:
                                // create node on validation (Enter/Return keys)
                                newNodeMenu.createNode(modelData);
                                event.accepted = true;
                                break;
                            case Qt.Key_Up:
                            case Qt.Key_Down:
                            case Qt.Key_Left:
                            case Qt.Key_Right:
                                break; // ignore if arrow key was pressed to let the menu be controlled
                            default:
                                searchBar.forceActiveFocus();
                        }
                    }
                    // Create node on mouse click
                    onClicked: newNodeMenu.createNode(modelData)

                    states: [
                        State {
                            // Additional property setting when the MenuItem is not visible
                            when: !visible
                            name: "invisible"
                            PropertyChanges {
                                target: menuItemDelegate
                                height: 0 // make sure the item is no visible by setting height to 0
                                focusPolicy: Qt.NoFocus // don't grab focus when not visible
                            }
                        }
                    ]
                }
            }

            Repeater {
                id: nodeMenuRepeater
                model: searchBar.text != "" ? Object.keys(root.nodeTypesModel) : undefined

                // create Menu items from available items
                delegate: menuItemDelegateComponent
            }

            // Dynamically add the menu categories
            Instantiator {
                model: !(searchBar.text != "") ? Object.keys(newNodeMenu.parseCategories()).sort() : undefined
                onObjectAdded: function (index, object) { newNodeMenu.insertMenu(index+1, object ); } // add sub-menu under the search bar
                onObjectRemoved: function (index, object) { newNodeMenu.removeMenu(object); }

                delegate: Menu {
                    title: modelData
                    id: newNodeSubMenu

                    Instantiator {
                        model: newNodeMenu.visible && newNodeSubMenu.activeFocus ? newNodeMenu.parseCategories()[modelData] : undefined
                        onObjectAdded: function (index, object) { newNodeSubMenu.insertItem(index, object); }
                        onObjectRemoved: function (index, object) { newNodeSubMenu.removeItem(object); }
                        delegate: menuItemDelegateComponent
                    }
                }
            }
        }

        // Informative contextual menu when graph is read-only
        Menu {
            id: lockedMenu
            MenuItem {
                id: item
                font.pointSize: 8
                enabled: false
                text: "Computing - Graph is Locked!"
            }
        }

        Item {
            id: draggable
            transformOrigin: Item.TopLeft
            width: 1000
            height: 1000

            Menu {
                id: edgeMenu
                property var currentEdge: null
                MenuItem {
                    enabled: edgeMenu.currentEdge && !edgeMenu.currentEdge.dst.node.locked && !edgeMenu.currentEdge.dst.isReadOnly
                    text: "Remove"
                    onTriggered: uigraph.removeEdge(edgeMenu.currentEdge)
                }
            }

            // Edges
            Repeater {
                id: edgesRepeater

                // delay edges loading after nodes (edges needs attribute pins to be created)
                model: nodeRepeater.loaded && root.graph ? root.graph.edges : undefined

                delegate: Edge {
                    property var src: root._attributeToDelegate[edge.src]
                    property var dst: root._attributeToDelegate[edge.dst]
                    property bool isValidEdge: src != undefined && dst != undefined
                    visible: isValidEdge

                    property bool inFocus: containsMouse || (edgeMenu.opened && edgeMenu.currentEdge == edge)

                    edge: object
                    color: edge.dst === root.edgeAboutToBeRemoved ? "red" : inFocus ? activePalette.highlight : activePalette.text
                    thickness: inFocus ? 2 : 1
                    opacity: 0.7
                    point1x: isValidEdge ? src.globalX + src.outputAnchorPos.x : 0
                    point1y: isValidEdge ? src.globalY + src.outputAnchorPos.y : 0
                    point2x: isValidEdge ? dst.globalX + dst.inputAnchorPos.x : 0
                    point2y: isValidEdge ? dst.globalY + dst.inputAnchorPos.y : 0
                    onPressed: function (mouse) {
                        const canEdit = !edge.dst.node.locked

                        if(event.button == Qt.RightButton)
                        {
                            if(canEdit && (event.modifiers & Qt.AltModifier)) {
                                uigraph.removeEdge(edge)
                            }
                            else {
                                edgeMenu.currentEdge = edge
                                edgeMenu.popup()
                            }
                        }
                    }
                }
            }

            Menu {
                id: nodeMenu
                property var currentNode: null
                property bool canComputeNode: currentNode != null && uigraph.graph.canCompute(currentNode)
                //canSubmitOrCompute: return int n : 0 >= n <= 3 | n=0 cannot submit or compute | n=1 can compute | n=2 can submit | n=3 can compute & submit
                property int canSubmitOrCompute: currentNode != null && uigraph.graph.canSubmitOrCompute(currentNode)
                width: 220
                onClosed: currentNode = null

                MenuItem {
                    text: "Compute"
                    enabled: nodeMenu.canComputeNode && (nodeMenu.canSubmitOrCompute%2 == 1) //canSubmit if canSubmitOrCompute == 1(can compute) or 3(can compute & submit)
                    onTriggered: {
                        computeRequest(nodeMenu.currentNode)
                    }
                }
                MenuItem {
                    text: "Submit"
                    enabled: nodeMenu.canComputeNode && nodeMenu.canSubmitOrCompute > 1
                    visible: uigraph.canSubmit
                    height: visible ? implicitHeight : 0
                    onTriggered: submitRequest(nodeMenu.currentNode)
                }
                MenuItem {
                    text: "Stop Computation"
                    enabled: nodeMenu.currentNode ? nodeMenu.currentNode.canBeStopped() : false
                    visible: enabled
                    height: visible ? implicitHeight : 0
                    onTriggered: uigraph.stopNodeComputation(nodeMenu.currentNode)
                }
                MenuItem {
                    text: "Cancel Computation"
                    enabled: nodeMenu.currentNode ? nodeMenu.currentNode.canBeCanceled() : false
                    visible: enabled
                    height: visible ? implicitHeight : 0
                    onTriggered: uigraph.cancelNodeComputation(nodeMenu.currentNode)
                }
                MenuItem {
                    text: "Open Folder"
                    onTriggered: Qt.openUrlExternally(Filepath.stringToUrl(nodeMenu.currentNode.internalFolder))
                }
                MenuSeparator {}
                MenuItem {
                    text: "Copy Node(s)"
                    enabled: true
                    ToolTip.text: "Copy selection to the clipboard"
                    ToolTip.visible: hovered
                    onTriggered: copyNodes()
                }
                MenuItem {
                    text: "Paste Node(s)"
                    enabled: true
                    ToolTip.text: "Copy selection to the clipboard and immediately paste it"
                    ToolTip.visible: hovered
                    onTriggered: {
                        copyNodes();
                        pasteNodes();
                    }
                }
                MenuItem {
                    text: "Duplicate Node(s)" + (duplicateFollowingButton.hovered ? " From Here" : "")
                    enabled: true
                    onTriggered: duplicateNode(false)
                    MaterialToolButton {
                        id: duplicateFollowingButton
                        height: parent.height
                        anchors { right: parent.right; rightMargin: parent.padding }
                        text: MaterialIcons.fast_forward
                        onClicked: {
                            duplicateNode(true);
                            nodeMenu.close();
                        }
                    }
                }
                MenuItem {
                    text: "Remove Node(s)" + (removeFollowingButton.hovered ? " From Here" : "")
                    enabled: nodeMenu.currentNode ? !nodeMenu.currentNode.locked : false
                    onTriggered: uigraph.removeNodes(uigraph.selectedNodes)
                    MaterialToolButton {
                        id: removeFollowingButton
                        height: parent.height
                        anchors { right: parent.right; rightMargin: parent.padding }
                        text: MaterialIcons.fast_forward
                        onClicked: {
                            uigraph.removeNodesFrom(uigraph.selectedNodes);
                            nodeMenu.close();
                        }
                    }
                }
                MenuSeparator {}
                MenuItem {
                    text: "Delete Data" + (deleteFollowingButton.hovered ? " From Here" : "" ) + "..."
                    enabled: {
                        if(!nodeMenu.currentNode)
                            return false
                        // Check if the current node is locked (needed because it does not belong to its own duplicates list)
                        if(nodeMenu.currentNode.locked)
                            return false
                        // Check if at least one of the duplicate nodes is locked
                        for(let i = 0; i < nodeMenu.currentNode.duplicates.count; ++i) {
                            if(nodeMenu.currentNode.duplicates.at(i).locked)
                                return false
                        }
                        return true
                    }

                    function showConfirmationDialog(deleteFollowing) {
                        var obj = deleteDataDialog.createObject(root,
                                           {
                                               "node": nodeMenu.currentNode,
                                               "deleteFollowing": deleteFollowing
                                           });
                        obj.open()
                        nodeMenu.close();
                    }

                    onTriggered: showConfirmationDialog(false)

                    MaterialToolButton {
                        id: deleteFollowingButton
                        anchors { right: parent.right; rightMargin: parent.padding }
                        height: parent.height
                        text: MaterialIcons.fast_forward
                        onClicked: parent.showConfirmationDialog(true)
                    }

                    // Confirmation dialog for node cache deletion
                    Component {
                        id: deleteDataDialog
                        MessageDialog  {
                            property var node
                            property bool deleteFollowing: false

                            focus: true
                            modal: false
                            header.visible: false

                            text: "Delete Data of '" + node.label + (deleteFollowing ?  "' and following Nodes?" : "'?")
                            helperText: "Warning: This operation can not be undone."
                            standardButtons: Dialog.Yes | Dialog.Cancel

                            onAccepted: {
                                if(deleteFollowing)
                                    uigraph.clearDataFrom(uigraph.selectedNodes);
                                else
                                    uigraph.clearData(uigraph.selectedNodes);
                            }
                            onClosed: destroy()
                        }
                    }
                }
            }

            // Nodes
            Repeater {
                id: nodeRepeater

                model: root.graph ? root.graph.nodes : undefined

                property bool loaded: model ? count === model.count : false
                property bool dragging: false
                property var temporaryEdgeAboutToBeRemoved: undefined

                delegate: Node {
                    id: nodeDelegate

                    node: object
                    width: uigraph.layout.nodeWidth

                    mainSelected: uigraph.selectedNode === node
                    selected: uigraph.selectedNodes.contains(node)
                    hovered: uigraph.hoveredNode === node

                    onAttributePinCreated: function(attribute, pin) { registerAttributePin(attribute, pin); }
                    onAttributePinDeleted: function(attribute, pin) { unregisterAttributePin(attribute, pin); }

                    onPressed: function (mouse) {
                        if (mouse.button == Qt.LeftButton) {
                            if (mouse.modifiers & Qt.ControlModifier && !(mouse.modifiers & Qt.AltModifier)) {
                                if (mainSelected && selected) {
                                    // left clicking a selected node twice with control will deselect it
                                    uigraph.selectedNodes.remove(node)
                                    uigraph.selectedNodesChanged()
                                    selectNode(null)
                                    return
                                }
                            } else if (mouse.modifiers & Qt.AltModifier) {
                                if (!(mouse.modifiers & Qt.ControlModifier)){
                                    uigraph.clearNodeSelection()
                                }
                                uigraph.selectFollowing(node)
                            } else if (!mainSelected && !selected) {
                                uigraph.clearNodeSelection()
                            }
                        } else if (mouse.button == Qt.RightButton) {
                            if (!mainSelected && !selected) {
                                uigraph.clearNodeSelection()
                            }
                            nodeMenu.currentNode = node
                            nodeMenu.popup()
                        }
                        selectNode(node)
                    }

                    onDoubleClicked: function (mouse) { root.nodeDoubleClicked(mouse, node) }

                    onMoved: function (position) { uigraph.moveNode(node, position, uigraph.selectedNodes) }

                    onEntered: uigraph.hoveredNode = node
                    onExited: uigraph.hoveredNode = null

                    onEdgeAboutToBeRemoved: function (input) {
                        /*
                        Sometimes the signals are not in the right order
                        because of weird Qt/QML update order (next DropArea
                        entered signal before previous DropArea exited signal)
                        so edgeAboutToBeRemoved must be set to undefined before
                        it can be set to another attribute object.
                        */
                        if (input === undefined) {
                            if (nodeRepeater.temporaryEdgeAboutToBeRemoved === undefined) {
                                root.edgeAboutToBeRemoved = input
                            } else {
                                root.edgeAboutToBeRemoved = nodeRepeater.temporaryEdgeAboutToBeRemoved
                                nodeRepeater.temporaryEdgeAboutToBeRemoved = undefined
                            }
                        } else {
                            if (root.edgeAboutToBeRemoved === undefined) {
                                root.edgeAboutToBeRemoved = input
                            } else {
                                nodeRepeater.temporaryEdgeAboutToBeRemoved = input
                            }
                        }
                    }

                    onPositionChanged: {
                        if (dragging && uigraph.selectedNodes.contains(node)) {
                            // update all selected nodes positions with this node that is being dragged
                            for (var i = 0; i < nodeRepeater.count; i++) {
                                var otherNode = nodeRepeater.itemAt(i)
                                if (uigraph.selectedNodes.contains(otherNode.node) && otherNode.node != node) {
                                    otherNode.x = otherNode.node.x + (x - node.x)
                                    otherNode.y = otherNode.node.y + (y - node.y)
                                }
                            }
                        }
                    }

                    // allow all nodes to know if they are being dragged
                    onDraggingChanged: nodeRepeater.dragging = dragging

                    // must not be enabled during drag because the other nodes will be slow to match the movement of the node being dragged
                    Behavior on x {
                        enabled: !nodeRepeater.dragging
                        NumberAnimation { duration: 100 }
                    }
                    Behavior on y {
                        enabled: !nodeRepeater.dragging
                        NumberAnimation { duration: 100 }
                    }
                }
            }
        }

        Rectangle {
            id: boxSelect
            property int startX: 0
            property int startY: 0
            property int toX: boxSelectDraggable.x - startX
            property int toY: boxSelectDraggable.y - startY

            x: toX < 0 ? startX + toX : startX
            y: toY < 0 ? startY + toY : startY
            width: Math.abs(toX)
            height: Math.abs(toY)

            color: "transparent"
            border.color: activePalette.text
            visible: mouseArea.drag.target == boxSelectDraggable

            onVisibleChanged: {
                if (!visible) {
                    uigraph.boxSelect(boxSelect, draggable)
                }
            }
        }

        Item {
            id: boxSelectDraggable
        }
    }

    // Toolbar
    FloatingPane {
        padding: 2
        anchors.bottom: parent.bottom
        RowLayout {
            spacing: 4
            // Fit
            MaterialToolButton {
                text: MaterialIcons.fullscreen
                ToolTip.text: "Fit"
                onClicked: root.fit()
            }
            // Auto-Layout
            MaterialToolButton {
                text: MaterialIcons.linear_scale
                ToolTip.text: "Auto-Layout"
                onClicked: uigraph.layout.reset()
            }

            // Separator
            Rectangle {
                Layout.fillHeight: true
                Layout.margins: 2
                implicitWidth: 1
                color: activePalette.window
            }
            // Settings
            MaterialToolButton {
                text: MaterialIcons.settings
                font.pointSize: 11
                onClicked: menu.open()
                Menu {
                    id: menu
                    y: -height
                    padding: 4
                    RowLayout {
                        spacing: 2
                        Label {
                            padding: 2
                            text: "Auto-Layout Depth:"
                        }
                        ComboBox {
                            flat: true
                            model: ['Minimum', 'Maximum']
                            implicitWidth: 80
                            currentIndex: uigraph.layout.depthMode
                            onActivated: {
                                uigraph.layout.depthMode = currentIndex
                            }
                        }
                    }
                }
            }
        }
    }

    function registerAttributePin(attribute, pin)
    {
        root._attributeToDelegate[attribute] = pin
    }
    function unregisterAttributePin(attribute, pin)
    {
        delete root._attributeToDelegate[attribute]
    }

    function boundingBox()
    {
        var first = nodeRepeater.itemAt(0)
        var bbox = Qt.rect(first.x, first.y, first.x + first.width, first.y + first.height)
        for(var i=0; i<root.graph.nodes.count; ++i) {
            var item = nodeRepeater.itemAt(i)
            bbox.x = Math.min(bbox.x, item.x)
            bbox.y = Math.min(bbox.y, item.y)
            bbox.width = Math.max(bbox.width, item.x+item.width)
            bbox.height = Math.max(bbox.height, item.y+item.height)
        }
        bbox.width -= bbox.x
        bbox.height -= bbox.y
        return bbox;
    }

    // Fit graph to fill root
    function fit() {
        // compute bounding box
        var bbox = boundingBox()
        // rescale
        draggable.scale = Math.min(root.width/bbox.width, root.height/bbox.height)
        // recenter
        draggable.x = bbox.x*draggable.scale*-1 + (root.width-bbox.width*draggable.scale)*0.5
        draggable.y = bbox.y*draggable.scale*-1 + (root.height-bbox.height*draggable.scale)*0.5
    }

}<|MERGE_RESOLUTION|>--- conflicted
+++ resolved
@@ -111,19 +111,14 @@
         }
     }
 
-<<<<<<< HEAD
-    Keys.onPressed: function (event) {
-        if(event.key === Qt.Key_F)
-=======
     /// Get the coordinates of the point at the center of the GraphEditor
     function getCenterPosition()
     {
         return mapToItem(draggable, mouseArea.width / 2, mouseArea.height / 2)
     }
 
-    Keys.onPressed: {
+    Keys.onPressed: function (event) {
         if (event.key === Qt.Key_F)
->>>>>>> 7593254e
             fit()
         if (event.key === Qt.Key_Delete)
             if (event.modifiers == Qt.AltModifier)
