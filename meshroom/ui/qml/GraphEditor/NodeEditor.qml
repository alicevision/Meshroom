--- conflicted
+++ resolved
@@ -21,12 +21,9 @@
     property string nodeStartDateTime: ""
 
     signal attributeDoubleClicked(var mouse, var attribute)
-<<<<<<< HEAD
-    signal showAttributeInViewer(var attribute)
-=======
     signal inAttributeClicked(var srcItem, var mouse, var inAttributes)
     signal outAttributeClicked(var srcItem, var mouse, var outAttributes)
->>>>>>> 702e78f6
+    signal showAttributeInViewer(var attribute)
     signal upgradeRequest()
 
     title: "Node" + (node !== null ? " - <b>" + node.label + "</b>" + (node.label !== node.defaultLabel ? " (" + node.defaultLabel + ")" : "") : "")
