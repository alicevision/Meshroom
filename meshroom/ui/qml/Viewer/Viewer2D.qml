--- conflicted
+++ resolved
@@ -424,12 +424,7 @@
                                 'surface.gridColor' : Qt.binding(function(){ return lensDistortionImageToolbar.color;}),
                                 'surface.subdivisions' : Qt.binding(function(){ return root.useFloatImageViewer ? 1 : lensDistortionImageToolbar.subdivisionsValue;}),
                                 'viewerTypeString': Qt.binding(function(){ return displayLensDistortionViewer.checked ? "distortion" : "hdr";}),
-<<<<<<< HEAD
-                                'surface.msfmData': Qt.binding(function() { return (msfmDataLoader.status === Loader.Ready && msfmDataLoader.item && msfmDataLoader.item.status === 2) ? msfmDataLoader.item : null; }),
-=======
-                                'sfmRequired': Qt.binding(function(){ return displayLensDistortionViewer.checked ? true : false;}),
                                 'surface.msfmData': Qt.binding(function() { return (msfmDataLoader.status === Loader.Ready && msfmDataLoader.item != null && msfmDataLoader.item.status === 2) ? msfmDataLoader.item : null; }),
->>>>>>> c4d44aa5
                                 'canBeHovered': false,
                                 'idView': Qt.binding(function() { return _reconstruction.selectedViewId; }),
                                 'cropFisheye': false
