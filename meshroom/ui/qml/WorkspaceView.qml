import QtQuick
import QtQuick.Controls
import QtQuick.Layouts
import Qt.labs.platform 1.0 as Platform
import ImageGallery 1.0
import Viewer 1.0
import Viewer3D 1.0
import MaterialIcons 2.2
import Controls 1.0
import Utils 1.0


/**
 * WorkspaceView is an aggregation of Meshroom's main modules.
 *
 * It contains an ImageGallery, a 2D and a 3D viewer to manipulate and visualize reconstruction data.
 */
Item {
    id: root

    property variant reconstruction: _reconstruction
    readonly property variant cameraInits: _reconstruction.cameraInits
    property bool readOnly: false
    property alias panel3dViewer: panel3dViewerLoader.item
    readonly property Viewer2D viewer2D: viewer2D

    implicitWidth: 300
    implicitHeight: 400


    // Load a 3D media file in the 3D viewer
    function load3DMedia(filepath) {
        if(panel3dViewerLoader.active) {
            panel3dViewerLoader.item.viewer3D.load(filepath);
        }
    }

    Connections {
        target: reconstruction
        function onGraphChanged() {
            if(panel3dViewerLoader.active) {
                panel3dViewerLoader.item.viewer3D.clear()
            }
        }
        function onSfmChanged() { viewSfM() }
        function onSfmReportChanged() { viewSfM() }
    }
    Component.onCompleted: viewSfM()

    // Load reconstruction's current SfM file
    function viewSfM() {
        var activeNode = _reconstruction.activeNodes.get('sfm').node;
        if(!activeNode)
            return;
        if(panel3dViewerLoader.active) {
            panel3dViewerLoader.item.viewer3D.view(activeNode.attribute('output'));
        }
    }

    SystemPalette { id: activePalette }

    SplitView {
        anchors.fill: parent

        SplitView {
            orientation: Qt.Vertical
            SplitView.fillWidth: true
            SplitView.fillHeight: true
            SplitView.preferredWidth : Math.round(parent.width * 0.2)
            SplitView.minimumWidth: imageGallery.defaultCellSize

            ImageGallery {
                id: imageGallery
                SplitView.fillHeight: true
                readOnly: root.readOnly
                cameraInits: root.cameraInits
                cameraInit: reconstruction.cameraInit
                tempCameraInit: reconstruction.tempCameraInit
                cameraInitIndex: reconstruction.cameraInitIndex
                onRemoveImageRequest: function (attribute) { reconstruction.removeAttribute(attribute) }
                onFilesDropped: function (drop, augmentSfm) { reconstruction.handleFilesDrop(drop, augmentSfm ? null : cameraInit) }
            }
            LiveSfmView {
                visible: settings_UILayout.showLiveReconstruction
                reconstruction: root.reconstruction
                SplitView.fillWidth: true
                SplitView.preferredHeight: childrenRect.height
            }
        }

        Panel {
            title: "Image Viewer"
            visible: settings_UILayout.showImageViewer
            implicitWidth: Math.round(parent.width * 0.35)
            SplitView.fillHeight: true
            SplitView.fillWidth: true
            SplitView.minimumWidth: 50
            loading: viewer2D.loadingModules.length > 0
            loadingText: loading ? "Loading " + viewer2D.loadingModules : ""

            headerBar: RowLayout {
                MaterialToolButton {
                    text: MaterialIcons.more_vert
                    font.pointSize: 11
                    padding: 2
                    checkable: true
                    checked: imageViewerMenu.visible
                    onClicked: imageViewerMenu.open()
                    Menu {
                        id: imageViewerMenu
                        y: parent.height
                        x: -width + parent.width
                        Action {
                            id: displayImageToolBarAction
                            text: "Display HDR Toolbar"
                            checkable: true
                            checked: true
                            enabled: viewer2D.useFloatImageViewer
                        }
                        Action {
                            id: displayLensDistortionToolBarAction
                            text: "Display Lens Distortion Toolbar"
                            checkable: true
                            checked: true
                            enabled: viewer2D.useLensDistortionViewer
                        }
                        Action {
                            id: displayPanoramaToolBarAction
                            text: "Display Panorama Toolbar"
                            checkable: true
                            checked: true
                            enabled: viewer2D.usePanoramaViewer
                        }
                        Action {
                            id: displayImagePathAction
                            text: "Display Image Path"
                            checkable: true
                            checked: true && !viewer2D.usePanoramaViewer
                        }
                    }
                }
            }

            Viewer2D {
                id: viewer2D
                anchors.fill: parent

                viewIn3D: root.load3DMedia

<<<<<<< HEAD
                Connections {
                    target: imageGallery
                    function onCurrentItemChanged() {
                        viewer2D.source = imageGallery.currentItemSource
                        viewer2D.metadata = imageGallery.currentItemMetadata
                    }
                }

                DropArea {
                    anchors.fill: parent
                    keys: ["text/uri-list"]
                    onDropped: function (drop) {
                        viewer2D.source = drop.urls[0]
                        viewer2D.metadata = {}
=======
                DropArea {
                    anchors.fill: parent
                    keys: ["text/uri-list"]
                    onDropped: {
                        viewer2D.loadExternal(drop.urls[0]);
>>>>>>> 7593254e
                    }
                }
                Rectangle {
                    z: -1
                    anchors.fill: parent
                    color: Qt.darker(activePalette.base, 1.1)
                }
            }
        }

        Item {
            visible: settings_UILayout.showViewer3D
            Layout.minimumWidth: 20
            Layout.minimumHeight: 80
            Layout.fillHeight: true
            Layout.fillWidth: true
            implicitWidth: Math.round(parent.width * 0.45)

            Loader {
                id: panel3dViewerLoader
                active: settings_UILayout.showViewer3D
                visible: active
                anchors.fill: parent
                sourceComponent: panel3dViewerComponent
            }
        }

        Component {
            id: panel3dViewerComponent
            Panel {
                id: panel3dViewer
                title: "3D Viewer"
  
                property alias viewer3D: c_viewer3D

                SplitView {
                    id: c_viewer3DSplitView
                    anchors.fill: parent
                    Viewer3D {
                        id: c_viewer3D

                        SplitView.fillWidth: true
                        SplitView.fillHeight: true
                        SplitView.minimumWidth: 20

                        DropArea {
                            anchors.fill: parent
                            keys: ["text/uri-list"]
                            onDropped: function (drop) {
                                drop.urls.forEach(function(url){ load3DMedia(url); });
                            }
                        }
                        
                        // Load reconstructed model
                        Button {
                            readonly property var outputAttribute: _reconstruction.texturing ? _reconstruction.texturing.attribute("outputMesh") : null
                            readonly property bool outputReady: outputAttribute && _reconstruction.texturing.globalStatus === "SUCCESS"
                            readonly property int outputMediaIndex: c_viewer3D.library.find(outputAttribute)

                            text: "Load Model"
                            anchors.bottom: parent.bottom
                            anchors.bottomMargin: 10
                            anchors.horizontalCenter: parent.horizontalCenter
                            visible: outputReady && outputMediaIndex == -1
                            onClicked: viewer3D.view(_reconstruction.texturing.attribute("outputMesh"))
                        }
                    }
                    
                    // Inspector Panel
                    Inspector3D {
                        id: inspector3d
                        SplitView.preferredWidth: 200
                        SplitView.minimumWidth: 5

                        mediaLibrary: c_viewer3D.library
                        camera: c_viewer3D.mainCamera
                        uigraph: reconstruction
                        onNodeActivated: function (node) { _reconstruction.setActiveNode(node) }
                    }
                }
            }
        }
    }
}<|MERGE_RESOLUTION|>--- conflicted
+++ resolved
@@ -147,28 +147,11 @@
 
                 viewIn3D: root.load3DMedia
 
-<<<<<<< HEAD
-                Connections {
-                    target: imageGallery
-                    function onCurrentItemChanged() {
-                        viewer2D.source = imageGallery.currentItemSource
-                        viewer2D.metadata = imageGallery.currentItemMetadata
-                    }
-                }
-
-                DropArea {
-                    anchors.fill: parent
-                    keys: ["text/uri-list"]
-                    onDropped: function (drop) {
-                        viewer2D.source = drop.urls[0]
-                        viewer2D.metadata = {}
-=======
                 DropArea {
                     anchors.fill: parent
                     keys: ["text/uri-list"]
                     onDropped: {
                         viewer2D.loadExternal(drop.urls[0]);
->>>>>>> 7593254e
                     }
                 }
                 Rectangle {
