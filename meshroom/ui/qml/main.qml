import QtQuick 2.7
import QtQuick.Controls 2.3
import QtQuick.Controls 1.4 as Controls1 // For SplitView
import QtQuick.Layouts 1.1
import QtQuick.Window 2.3
import QtQml.Models 2.2
import Qt.labs.platform 1.0 as Platform
import Qt.labs.settings 1.0
import GraphEditor 1.0
import MaterialIcons 2.2
import Utils 1.0
import Controls 1.0

ApplicationWindow {
    id: _window

    width: settings_General.windowWidth
    height: settings_General.windowHeight
    minimumWidth: 650
    minimumHeight: 500
    visible: true

    /// Whether graph is currently locked and therefore read-only
    readonly property bool graphLocked: _reconstruction.computing && GraphEditorSettings.lockOnCompute

    title: {
        var t = _reconstruction.graph.filepath || "Untitled"
        if(!_reconstruction.undoStack.clean)
            t += "*"
        t += " - " + Qt.application.name + " " + Qt.application.version
        return t
    }

    onClosing: {
        // make sure document is saved before exiting application
        close.accepted = false
        if(!ensureNotComputing())
            return
        ensureSaved(function(){ Qt.quit() })
    }

    // force Application palette assignation
    // note: should be implicit (PySide bug)
    palette: _PaletteManager.palette

    SystemPalette { id: activePalette }
    SystemPalette { id: disabledPalette; colorGroup: SystemPalette.Disabled }

    Settings {
        id: settings_General
        category: 'General'
        property int windowWidth: 1280
        property int windowHeight: 720
    }

    Settings {
        id: settings_UILayout
        category: 'UILayout'
        property alias showLiveReconstruction: liveSfMVisibilityCB.checked
        property alias showGraphEditor: graphEditorVisibilityCB.checked
    }

    Component.onDestruction: {
        // store main window dimensions in persisting Settings
        settings_General.windowWidth = _window.width
        settings_General.windowHeight = _window.height
    }

    MessageDialog {
        id: unsavedDialog

        property var _callback: undefined

        title: Filepath.basename(_reconstruction.graph.filepath) || "Unsaved Project"
        preset: "Info"
        canCopy: false
        text: _reconstruction.graph.filepath ? "Current project has unsaved modifications."
                                             : "Current project has not been saved."
        helperText: _reconstruction.graph.filepath ? "Would you like to save those changes?"
                                                   : "Would you like to save this project?"

        standardButtons: Dialog.Save | Dialog.Cancel | Dialog.Discard

        onDiscarded: {
            close() // BUG ? discard does not close window
            fireCallback()
        }

        onAccepted: {
            // save current file
            if(saveAction.enabled)
            {
                saveAction.trigger()
                fireCallback()
            }
            // open "save as" dialog
            else
            {
                saveFileDialog.open()
                function _callbackWrapper(rc) {
                    if(rc == Platform.Dialog.Accepted)
                        fireCallback()
                    saveFileDialog.closed.disconnect(_callbackWrapper)
                }
                saveFileDialog.closed.connect(_callbackWrapper)
            }
        }

        function fireCallback()
        {
            // call the callback and reset it
            if(_callback)
                _callback()
            _callback = undefined
        }

        /// Open the unsaved dialog warning with an optional
        /// callback to fire when the dialog is accepted/discarded
        function prompt(callback)
        {
            _callback = callback
            open()
        }
    }

    Platform.FileDialog {
        id: saveFileDialog

        signal closed(var result)

        title: "Save File"
        nameFilters: ["Meshroom Graphs (*.mg)"]
        defaultSuffix: ".mg"
        fileMode: Platform.FileDialog.SaveFile
        onAccepted: {
            _reconstruction.saveAs(file)
            closed(Platform.Dialog.Accepted)
        }
        onRejected: closed(Platform.Dialog.Rejected)
    }

    Item {
        id: computeManager

        property bool warnIfUnsaved: true

        // evaluate if global reconstruction computation can be started
        property bool canStartComputation: _reconstruction.viewpoints.count >= 2      // at least 2 images
                                           && !_reconstruction.computing              // computation is not started
                                           && _reconstruction.graph.canComputeLeaves  // graph has no uncomputable nodes

        // evaluate if graph computation can be submitted externally
        property bool canSubmit: _reconstruction.canSubmit                            // current setup allows to compute externally
                                 && canStartComputation                               // can be computed
                                 && _reconstruction.graph.filepath                    // graph is saved on disk

        function compute(node, force) {
            if(!force && warnIfUnsaved && !_reconstruction.graph.filepath)
            {
                unsavedComputeDialog.currentNode = node;
                unsavedComputeDialog.open();
            }
            else
                _reconstruction.execute(node);
        }

        function submit(node) {
            _reconstruction.submit(node);
        }


        MessageDialog {
            id: unsavedComputeDialog

            property var currentNode: null

            canCopy: false
            icon.text: MaterialIcons.warning
            parent: Overlay.overlay
            preset: "Warning"
            title: "Unsaved Project"
            text: "Data will be computed in the default cache folder if project remains unsaved."
            detailedText: "Default cache folder: " + _reconstruction.graph.cacheDir
            helperText: "Save project first?"
            standardButtons: Dialog.Discard | Dialog.Cancel | Dialog.Save

            CheckBox {
                Layout.alignment: Qt.AlignRight
                text: "Don't ask again for this session"
                padding: 0
                onToggled: computeManager.warnIfUnsaved = !checked
            }

            Component.onCompleted: {
                // set up discard button text
                standardButton(Dialog.Discard).text = "Continue without Saving"
            }

            onDiscarded: { close(); computeManager.compute(currentNode, true) }
            onAccepted: saveAsAction.trigger()
        }
    }

    Platform.FileDialog {
        id: openFileDialog
        title: "Open File"
        nameFilters: ["Meshroom Graphs (*.mg)"]
        onAccepted: {
            _reconstruction.loadUrl(file.toString())
        }
    }

    AboutDialog {
        id: aboutDialog
    }

    // Check if document has been saved
    function ensureSaved(callback)
    {
        var saved = _reconstruction.undoStack.clean
        // If current document is modified, open "unsaved dialog"
        if(!saved)
        {
            unsavedDialog.prompt(callback)
        }
        else // otherwise, directly call the callback
        {
            callback()
        }
        return saved
    }

    MessageDialog {
        id: computingAtExitDialog
        title: "Operation in progress"
        modal: true
        canCopy: false
        Label {
            text: "Please stop any local computation before exiting Meshroom"
        }
    }

    // Check and return whether no local computation is in progress
    function ensureNotComputing()
    {
        if(_reconstruction.computingLocally)
        {
            // Open a warning dialog to ask for computation to be stopped
            computingAtExitDialog.open()
            return false
        }
        return true
    }

    MessageDialog {
        // Popup displayed while the application
        // is busy building intrinsics while importing images
        id: buildingIntrinsicsDialog
        modal: true
        visible: _reconstruction.buildingIntrinsics
        closePolicy: Popup.NoAutoClose
        title: "Initializing Cameras"
        icon.text: MaterialIcons.camera
        icon.font.pointSize: 10
        canCopy: false
        standardButtons: Dialog.NoButton

        detailedText:  "Extracting images metadata and creating Camera intrinsics..."
        ProgressBar {
            indeterminate: true
            Layout.fillWidth: true
        }
    }

    DialogsFactory {
        id: dialogsFactory
    }

    CompatibilityManager {
        id: compatibilityManager
        uigraph: _reconstruction
    }

    Action {
        id: undoAction

        property string tooltip: 'Undo "' +_reconstruction.undoStack.undoText +'"'
        text: "Undo"
        shortcut: "Ctrl+Z"
        enabled: _reconstruction.undoStack.canUndo && !graphLocked
        onTriggered: _reconstruction.undoStack.undo()
    }
    Action {
        id: redoAction

        property string tooltip: 'Redo "' +_reconstruction.undoStack.redoText +'"'
        text: "Redo"
        shortcut: "Ctrl+Shift+Z"
        enabled: _reconstruction.undoStack.canRedo && !graphLocked
        onTriggered: _reconstruction.undoStack.redo()
    }

    Action {
        shortcut: "Ctrl+Shift+P"
        onTriggered: _PaletteManager.togglePalette()
    }

    header: MenuBar {
        palette.window: Qt.darker(activePalette.window, 1.15)
        Menu {
            title: "File"
            Action {
                text: "New"
                shortcut: "Ctrl+N"
                onTriggered: ensureSaved(function() { _reconstruction.new() })
            }
            Action {
                text: "Open"
                shortcut: "Ctrl+O"
                onTriggered: ensureSaved(function() { openFileDialog.open() })
            }
            Action {
                id: saveAction
                text: "Save"
                shortcut: "Ctrl+S"
                enabled: !_reconstruction.graph.filepath || !_reconstruction.undoStack.clean
                onTriggered: _reconstruction.graph.filepath ? _reconstruction.save() : saveFileDialog.open()
            }
            Action {
                id: saveAsAction
                text: "Save As..."
                shortcut: "Ctrl+Shift+S"
                onTriggered: saveFileDialog.open()
            }
            MenuSeparator { }
            Action {
                text: "Quit"
                onTriggered: Qt.quit()
            }
        }
        Menu {
            title: "Edit"
            MenuItem {
                action: undoAction
                ToolTip.visible: hovered
                ToolTip.text: undoAction.tooltip
            }
            MenuItem {
                action: redoAction
                ToolTip.visible: hovered
                ToolTip.text: redoAction.tooltip
            }
        }
        Menu {
            title: "View"
            MenuItem {
                id: graphEditorVisibilityCB
                text: "Graph Editor"
                checkable: true
                checked: true
            }
            MenuItem {
                id: liveSfMVisibilityCB
                text: "Live Reconstruction"
                checkable: true
                checked: false
            }
            MenuSeparator {}
            Action {
                text: "Fullscreen"
                checkable: true
                checked: _window.visibility == ApplicationWindow.FullScreen
                shortcut: "Ctrl+F"
                onTriggered: _window.visibility == ApplicationWindow.FullScreen ? _window.showNormal() : showFullScreen()
            }
        }
        Menu {
            title: "Help"
            Action {
                text: "About Meshroom"
                onTriggered: aboutDialog.open()
                // shoud be StandardKey.HelpContents, but for some reason it's not stable
                // (may cause crash, requires pressing F1 twice after closing the popup)
                shortcut: "F1"
            }
        }
    }

    footer: ToolBar {
        id: footer
        padding: 1
        leftPadding: 4
        rightPadding: 4
        palette.window: Qt.darker(activePalette.window, 1.15)

        // Cache Folder
        RowLayout {
            spacing: 0
            MaterialToolButton {
                font.pointSize: 8
                text: MaterialIcons.folder_open
                ToolTip.text: "Open Cache Folder"
                onClicked: Qt.openUrlExternally(Filepath.stringToUrl(_reconstruction.graph.cacheDir))
            }

            TextField {
                readOnly: true
                selectByMouse: true
                text: _reconstruction.graph.cacheDir
                color: Qt.darker(palette.text, 1.2)
                background: Item {}
            }
        }
    }

    Connections {
        target: _reconstruction

        // Bind messages to DialogsFactory
        function createDialog(func, message)
        {
            var dialog = func(_window)
            // Set text afterwards to avoid dialog sizing issues
            dialog.title = message.title
            dialog.text = message.text
            dialog.detailedText = message.detailedText
        }

        onGraphChanged: {
            // open CompatibilityManager after file loading if any issue is detected
            if(compatibilityManager.issueCount)
                compatibilityManager.open()
            // trigger fit to visualize all nodes
            graphEditor.fit()
        }

        onInfo: createDialog(dialogsFactory.info, arguments[0])
        onWarning: createDialog(dialogsFactory.warning, arguments[0])
        onError: createDialog(dialogsFactory.error, arguments[0])
    }


    Controls1.SplitView {
        anchors.fill: parent
        orientation: Qt.Vertical

        // Setup global tooltip style
        ToolTip.toolTip.background: Rectangle { color: activePalette.base; border.color: activePalette.mid }

        ColumnLayout {
            Layout.fillWidth: true
            Layout.fillHeight: true
            Layout.topMargin: 2
            implicitHeight: Math.round(parent.height * 0.7)
            spacing: 4
            RowLayout {
                Layout.rightMargin: 4
                Layout.leftMargin: 4
                Layout.fillHeight: false
                Item { Layout.fillWidth: true }

                Row {
                    // disable controls if graph is executed externally
                    enabled: !_reconstruction.computingExternally
                    Layout.alignment: Qt.AlignHCenter

                    Button {
                        property color buttonColor: Qt.darker("#4CAF50", 1.8)
                        text: "Start"
                        palette.button: enabled ? buttonColor : disabledPalette.button
                        palette.window: enabled ? buttonColor : disabledPalette.window
                        palette.buttonText: enabled ? "white" : disabledPalette.buttonText
                        enabled: computeManager.canStartComputation
                        onClicked: computeManager.compute(null)
                    }
                    Button {
                        text: "Stop"
                        enabled: _reconstruction.computingLocally
                        onClicked: _reconstruction.stopExecution()
                    }
                    Item { width: 20; height: 1 }
                    Button {
                        visible: _reconstruction.canSubmit
                        enabled: computeManager.canSubmit
                        text: "Submit"
                        onClicked: computeManager.submit(null)
                    }
                }
                Item { Layout.fillWidth: true; Layout.fillHeight: true }

                // CompatibilityManager indicator
                ToolButton {
                    visible: compatibilityManager.issueCount
                    text: MaterialIcons.warning
                    font.family: MaterialIcons.fontFamily
                    palette.buttonText: "#FF9800"
                    font.pointSize: 12
                    onClicked: compatibilityManager.open()
                    ToolTip.text: "Compatibility Issues"
                    ToolTip.visible: hovered
                }
            }

            Label {
                text: "Graph is being computed externally"
                font.italic: true
                Layout.alignment: Qt.AlignHCenter
                visible: _reconstruction.computingExternally
            }

            // "ProgressBar" reflecting status of all the chunks in the graph, in their process order
            NodeChunks {
                id: chunksListView
                Layout.fillWidth: true
                height: 6
                model: _reconstruction.sortedDFSChunks
            }

            WorkspaceView {
                id: workspaceView
                Layout.fillWidth: true
                Layout.fillHeight: true
                Layout.minimumHeight: 50
                reconstruction: _reconstruction
                readOnly: _reconstruction.computing

                function viewAttribute(attribute, mouse) {
                    let viewable = false;
                    viewable = workspaceView.viewIn2D(attribute);
                    viewable |= workspaceView.viewIn3D(attribute, mouse);
                    return viewable;
                }

                function viewIn3D(attribute, mouse) {
                    var loaded = viewer3D.view(attribute);
                    // solo media if Control modifier was held
                    if(loaded && mouse && mouse.modifiers & Qt.ControlModifier)
                        viewer3D.solo(attribute);
                    return loaded;
                }
<<<<<<< HEAD
=======

>>>>>>> 82f8429b
                function viewIn2D(attribute) {
                    var imageExts = ['.exr', '.jpg', '.tif', '.png'];
                    var ext = Filepath.extension(attribute.value);
                    if(imageExts.indexOf(ext) == -1)
                    {
                        return false;
                    }

                    if(attribute.value.includes('*'))
                    {
                        // For now, the viewer only supports a single image.
                        var firstFile = Filepath.globFirst(attribute.value)
                        viewer2D.source = Filepath.stringToUrl(firstFile);
                    }
                    else
                    {
                        viewer2D.source = Filepath.stringToUrl(attribute.value);
                        return true;
                    }

                    return false;
                }
            }
        }

        Controls1.SplitView {
            orientation: Qt.Horizontal
            width: parent.width
            height: Math.round(parent.height * 0.3)
            visible: settings_UILayout.showGraphEditor

            Panel {
                id: graphEditorPanel
                Layout.fillWidth: true
                padding: 4
                title: "Graph Editor"

                headerBar: RowLayout {
                    MaterialToolButton {
                        text: MaterialIcons.more_vert
                        font.pointSize: 11
                        padding: 2
                        onClicked: graphEditorMenu.open()
                        checkable: true
                        checked: graphEditorMenu.visible
                        Menu {
                            id: graphEditorMenu
                            y: parent.height
                            x: -width + parent.width
                            MenuItem {
                                text: "Clear Pending Status"
                                enabled: !_reconstruction.computingLocally
                                onTriggered: _reconstruction.graph.clearSubmittedNodes()
                            }
                            MenuItem {
                                text: "Refresh Nodes Status"
                                enabled: !_reconstruction.computingLocally
                                onTriggered: _reconstruction.forceNodesStatusUpdate()
                            }
                            Menu {
                                title: "Advanced"
                                MenuItem {
                                    text: "Lock on Compute"
                                    ToolTip.text: "Lock Graph when computing. This should only be disabled for advanced usage."
                                    ToolTip.visible: hovered
                                    checkable: true
                                    checked: GraphEditorSettings.lockOnCompute
                                    onClicked: GraphEditorSettings.lockOnCompute = !GraphEditorSettings.lockOnCompute
                                }
                            }
                        }
                    }
                }


                GraphEditor {
                    id: graphEditor

                    anchors.fill: parent
                    uigraph: _reconstruction
                    nodeTypesModel: _nodeTypes
                    readOnly: graphLocked

                    onNodeDoubleClicked: {
                        _reconstruction.setActiveNodeOfType(node);

                        let viewable = false;
                        for(var i=0; i < node.attributes.count; ++i)
                        {
                            var attr = node.attributes.at(i)
<<<<<<< HEAD
                            if(attr.isOutput)
                            {
                                if(workspaceView.viewIn2D(attr))
                                {
                                    break;
                                }
                                if(workspaceView.viewIn3D(attr, mouse))
                                {
                                    break;
                                }
                            }
=======
                            if(attr.isOutput && workspaceView.viewAttribute(attr))
                                break;
>>>>>>> 82f8429b
                        }
                    }
                    onComputeRequest: computeManager.compute(node)
                    onSubmitRequest: computeManager.submit(node)
                }
            }

            NodeEditor {
                width: Math.round(parent.width * 0.3)
                node: _reconstruction.selectedNode
                // Make NodeEditor readOnly when computing
                readOnly: graphLocked
                onAttributeDoubleClicked: {
<<<<<<< HEAD
                    if(workspaceView.viewIn2D(attribute))
                    {
                        return;
                    }
                    if(workspaceView.viewIn3D(attribute, mouse))
                    {
                        return;
                    }
=======
                     workspaceView.viewAttribute(attribute);
>>>>>>> 82f8429b
                }
                onUpgradeRequest: {
                    var n = _reconstruction.upgradeNode(node);
                    _reconstruction.selectedNode = n;
                }
            }
        }
    }
 }<|MERGE_RESOLUTION|>--- conflicted
+++ resolved
@@ -538,10 +538,7 @@
                         viewer3D.solo(attribute);
                     return loaded;
                 }
-<<<<<<< HEAD
-=======
-
->>>>>>> 82f8429b
+
                 function viewIn2D(attribute) {
                     var imageExts = ['.exr', '.jpg', '.tif', '.png'];
                     var ext = Filepath.extension(attribute.value);
@@ -632,22 +629,8 @@
                         for(var i=0; i < node.attributes.count; ++i)
                         {
                             var attr = node.attributes.at(i)
-<<<<<<< HEAD
-                            if(attr.isOutput)
-                            {
-                                if(workspaceView.viewIn2D(attr))
-                                {
-                                    break;
-                                }
-                                if(workspaceView.viewIn3D(attr, mouse))
-                                {
-                                    break;
-                                }
-                            }
-=======
                             if(attr.isOutput && workspaceView.viewAttribute(attr))
                                 break;
->>>>>>> 82f8429b
                         }
                     }
                     onComputeRequest: computeManager.compute(node)
@@ -661,18 +644,7 @@
                 // Make NodeEditor readOnly when computing
                 readOnly: graphLocked
                 onAttributeDoubleClicked: {
-<<<<<<< HEAD
-                    if(workspaceView.viewIn2D(attribute))
-                    {
-                        return;
-                    }
-                    if(workspaceView.viewIn3D(attribute, mouse))
-                    {
-                        return;
-                    }
-=======
                      workspaceView.viewAttribute(attribute);
->>>>>>> 82f8429b
                 }
                 onUpgradeRequest: {
                     var n = _reconstruction.upgradeNode(node);
