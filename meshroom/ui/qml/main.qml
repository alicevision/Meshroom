import QtQuick
import QtQuick.Controls
import QtQuick.Layouts
import QtQml.Models

import QtQuick.Dialogs

import Qt.labs.settings 1.0
import GraphEditor 1.0
import MaterialIcons 2.2
import Utils 1.0
import Controls 1.0

ApplicationWindow {
    id: _window

    width: settings_General.windowWidth
    height: settings_General.windowHeight
    minimumWidth: 650
    minimumHeight: 500
    visible: true

    title: {
        var t = (_reconstruction.graph && _reconstruction.graph.filepath) ? _reconstruction.graph.filepath : "Untitled"
        if(!_reconstruction.undoStack.clean)
            t += "*"
        t += " - " + Qt.application.name + " " + Qt.application.version
        return t
    }

    onClosing: function(close) {
        // make sure document is saved before exiting application
        close.accepted = false
        if(!ensureNotComputing())
            return
        ensureSaved(function(){ Qt.quit() })
    }

    // QPalette is not convertible to QML palette (anymore)
    Component.onCompleted: {
        palette.alternateBase = _PaletteManager.alternateBase
        palette.base = _PaletteManager.base
        palette.button = _PaletteManager.button
        palette.buttonText = _PaletteManager.buttonText
        palette.disabled.buttonText = _PaletteManager.disabledButtonText
        palette.highlight = _PaletteManager.highlight
        palette.disabled.highlight = _PaletteManager.disabledHighlight
        palette.highlightedText = _PaletteManager.highlightedText
        palette.disabled.highlightedText = _PaletteManager.disabledHighlightedText
        palette.link = _PaletteManager.link
        palette.mid = _PaletteManager.mid
        palette.shadow = _PaletteManager.shadow
        palette.text = _PaletteManager.text
        palette.disabled.text = _PaletteManager.disabledText
        palette.toolTipBase = _PaletteManager.toolTipBase
        palette.toolTipText = _PaletteManager.toolTipText
        palette.window = _PaletteManager.window
        palette.windowText = _PaletteManager.windowText
        palette.disabled.windowText = _PaletteManager.disabledWindowText
    }
    SystemPalette { id: activePalette }
    SystemPalette { id: disabledPalette; colorGroup: SystemPalette.Disabled }

    Settings {
        id: settings_General
        category: 'General'
        property int windowWidth: 1280
        property int windowHeight: 720
    }

    Settings {
        id: settings_UILayout
        category: 'UILayout'
        property alias showLiveReconstruction: liveSfMVisibilityCB.checked
        property alias showGraphEditor: graphEditorVisibilityCB.checked
        property alias showImageViewer: imageViewerVisibilityCB.checked
        property alias showViewer3D: viewer3DVisibilityCB.checked
    }

    Component.onDestruction: {
        // store main window dimensions in persisting Settings
        settings_General.windowWidth = _window.width
        settings_General.windowHeight = _window.height
    }

    MessageDialog {
        id: unsavedDialog

        property var _callback: undefined

        title: Filepath.basename(_reconstruction.graph.filepath) || "Unsaved Project"
        preset: "Info"
        canCopy: false
        text: _reconstruction.graph.filepath ? "Current project has unsaved modifications."
                                             : "Current project has not been saved."
        helperText: _reconstruction.graph.filepath ? "Would you like to save those changes?"
                                                   : "Would you like to save this project?"

        standardButtons: Dialog.Save | Dialog.Cancel | Dialog.Discard

        onDiscarded: {
            close() // BUG ? discard does not close window
            fireCallback()
        }

        onAccepted: {
            // save current file
            if (saveAction.enabled)
            {
                saveAction.trigger()
                fireCallback()
            }
            // open "save as" dialog
            else
            {
                saveFileDialog.open()
                function _callbackWrapper(rc) {
                    if (rc == Dialog.Accepted)
                        fireCallback()
                    saveFileDialog.closed.disconnect(_callbackWrapper)
                }
                saveFileDialog.closed.connect(_callbackWrapper)
            }
        }

        function fireCallback()
        {
            // call the callback and reset it
            if(_callback)
                _callback()
            _callback = undefined
        }

        /// Open the unsaved dialog warning with an optional
        /// callback to fire when the dialog is accepted/discarded
        function prompt(callback)
        {
            _callback = callback
            open()
        }
    }

    FileDialog {
        id: saveFileDialog

        signal closed(var result)

        title: "Save File"
        nameFilters: ["Meshroom Graphs (*.mg)"]
        defaultSuffix: ".mg"
        fileMode: FileDialog.SaveFile
        onAccepted: {
            _reconstruction.saveAs(selectedFile)
            closed(Dialog.Accepted)
            MeshroomApp.addRecentProjectFile(selectedFile.toString())
        }
        onRejected: closed(Dialog.Rejected)
    }

    FileDialog {
        id: saveTemplateDialog

        title: "Save Template"
        nameFilters: ["Meshroom Graphs (*.mg)"]
        defaultSuffix: ".mg"
        fileMode: FileDialog.SaveFile
        onAccepted: {
            _reconstruction.saveAsTemplate(selectedFile)
            MeshroomApp.reloadTemplateList()
        }
    }

    Item {
        id: computeManager

        property bool warnIfUnsaved: true

        // evaluate if global reconstruction computation can be started
        property bool canStartComputation: _reconstruction.viewpoints.count >= 2      // at least 2 images
                                           && !_reconstruction.computing              // computation is not started
                                           && _reconstruction.graph.canComputeLeaves  // graph has no uncomputable nodes

        // evaluate if graph computation can be submitted externally
        property bool canSubmit: _reconstruction.canSubmit                            // current setup allows to compute externally
                                 && canStartComputation                               // can be computed
                                 && _reconstruction.graph.filepath                    // graph is saved on disk

        function compute(node, force) {
            if(!force && warnIfUnsaved && !_reconstruction.graph.filepath)
            {
                unsavedComputeDialog.currentNode = node;
                unsavedComputeDialog.open();
            }
            else {
                try {
                    _reconstruction.execute(node)
                }
                catch (error) {
                    const data = ErrorHandler.analyseError(error)
                    if(data.context === "COMPUTATION")
                        computeSubmitErrorDialog.openError(data.type, data.msg, node)
                }
            }
        }

        function submit(node) {
            try {
                _reconstruction.submit(node)
            }
            catch (error) {
                const data = ErrorHandler.analyseError(error)
                if(data.context === "SUBMITTING")
                    computeSubmitErrorDialog.openError(data.type, data.msg, node)
            }
        }

        MessageDialog {
            id: computeSubmitErrorDialog

            property string errorType // Used to specify signals' behavior
            property var currentNode: null

            function openError(type, msg, node) {
                errorType = type
                switch(type) {
                    case "Already Submitted": this.setupPendingStatusError(msg, node); break
                    case "Compatibility Issue": this.setupCompatibilityIssue(msg); break
                    default: this.onlyDisplayError(msg)
                }

                this.open()
            }

            function onlyDisplayError(msg) {
                text = msg

                standardButtons = Dialog.Ok
            }

            function setupPendingStatusError(msg, node) {
                currentNode = node
                text = msg + "\n\nDo you want to Clear Pending Status and Start Computing?"

                standardButtons = (Dialog.Ok | Dialog.Cancel)
            }

            function setupCompatibilityIssue(msg) {
                text = msg + "\n\nDo you want to open the Compatibility Manager?"

                standardButtons = (Dialog.Ok | Dialog.Cancel)
            }

            canCopy: false
            icon.text: MaterialIcons.warning
            parent: Overlay.overlay
            preset: "Warning"
            title: "Computation/Submitting"
            text: ""

            onAccepted: {
                switch(errorType) {
                    case "Already Submitted": {
                        close()
                        _reconstruction.graph.clearSubmittedNodes()
                        _reconstruction.execute(currentNode)
                        break
                    }
                    case "Compatibility Issue": {
                        close()
                        compatibilityManager.open()
                    }
                    default: close()
                }
            }

            onRejected: close()
        }

        MessageDialog {
            id: unsavedComputeDialog

            property var currentNode: null

            canCopy: false
            icon.text: MaterialIcons.warning
            parent: Overlay.overlay
            preset: "Warning"
            title: "Unsaved Project"
            text: "Data will be computed in the default cache folder if project remains unsaved."
            detailedText: "Default cache folder: " + _reconstruction.graph.cacheDir
            helperText: "Save project first?"
            standardButtons: Dialog.Discard | Dialog.Cancel | Dialog.Save

            CheckBox {
                Layout.alignment: Qt.AlignRight
                text: "Don't ask again for this session"
                padding: 0
                onToggled: computeManager.warnIfUnsaved = !checked
            }

            Component.onCompleted: {
                // set up discard button text
                standardButton(Dialog.Discard).text = "Continue without Saving"
            }

            onDiscarded: { close(); computeManager.compute(currentNode, true) }
            onAccepted: saveAsAction.trigger()
        }
    }

    FileDialog {
        id: openFileDialog
        title: "Open File"
        nameFilters: ["Meshroom Graphs (*.mg)"]
        fileMode: FileDialog.OpenFile
        onAccepted: {
            if (_reconstruction.loadUrl(selectedFile))
            {
                MeshroomApp.addRecentProjectFile(selectedFile.toString())
            }
        }
    }

    FileDialog {
        id: importFilesDialog
        title: "Import Images"
        fileMode: FileDialog.OpenFiles
        nameFilters: []
        onAccepted: {
            console.warn("importFilesDialog selectedFiles: " + importFilesDialog.selectedFiles)
            _reconstruction.importImagesUrls(importFilesDialog.selectedFiles)
        }
    }

    FileDialog {
<<<<<<< HEAD
        id: importSceneDialog
        title: "Import Scene"
=======
        id: importProjectDialog
        title: "Import Project"
        selectMultiple: false
>>>>>>> 243c278b
        nameFilters: ["Meshroom Graphs (*.mg)"]
        fileMode: FileDialog.OpenFile
        onAccepted: {
<<<<<<< HEAD
            graphEditor.uigraph.importScene(importSceneDialog.selectedFile)
=======
            graphEditor.uigraph.importProject(importProjectDialog.fileUrl)
>>>>>>> 243c278b
        }
    }

    AboutDialog {
        id: aboutDialog
    }

    // Check if document has been saved
    function ensureSaved(callback)
    {
        var saved = _reconstruction.undoStack.clean
        // If current document is modified, open "unsaved dialog"
        if(!saved)
        {
            unsavedDialog.prompt(callback)
        }
        else // otherwise, directly call the callback
        {
            callback()
        }
        return saved
    }

    MessageDialog {
        id: computingAtExitDialog
        title: "Operation in progress"
        modal: true
        canCopy: false
        Label {
            text: "Please stop any local computation before exiting Meshroom"
        }
    }

    // Check and return whether no local computation is in progress
    function ensureNotComputing()
    {
        if(_reconstruction.computingLocally)
        {
            // Open a warning dialog to ask for computation to be stopped
            computingAtExitDialog.open()
            return false
        }
        return true
    }

    MessageDialog {
        // Popup displayed while the application
        // is busy building intrinsics while importing images
        id: buildingIntrinsicsDialog
        modal: true
        visible: _reconstruction.buildingIntrinsics
        closePolicy: Popup.NoAutoClose
        title: "Initializing Cameras"
        icon.text: MaterialIcons.camera
        icon.font.pointSize: 10
        canCopy: false
        standardButtons: Dialog.NoButton

        detailedText:  "Extracting images metadata and creating Camera intrinsics..."
        ProgressBar {
            indeterminate: true
            Layout.fillWidth: true
        }
    }

    DialogsFactory {
        id: dialogsFactory
    }

    CompatibilityManager {
        id: compatibilityManager
        uigraph: _reconstruction
    }

    Action {
        id: undoAction

        property string tooltip: 'Undo "' +_reconstruction.undoStack.undoText +'"'
        text: "Undo"
        shortcut: "Ctrl+Z"
        enabled: _reconstruction.undoStack.canUndo && _reconstruction.undoStack.isUndoableIndex
        onTriggered: _reconstruction.undoStack.undo()
    }
    Action {
        id: redoAction

        property string tooltip: 'Redo "' +_reconstruction.undoStack.redoText +'"'
        text: "Redo"
        shortcut: "Ctrl+Shift+Z"
        enabled: _reconstruction.undoStack.canRedo && !_reconstruction.undoStack.lockedRedo
        onTriggered: _reconstruction.undoStack.redo()
    }
    Action {
        id: copyAction

        property string tooltip: {
            var s = "Copy selected node"
            s += (_reconstruction.selectedNodes.count > 1 ? "s (" : " (") + getSelectedNodesName()
            s += ") to the clipboard"
            return s
        }
        text: "Copy Node" + (_reconstruction.selectedNodes.count > 1 ? "s " : " ")
        enabled: _reconstruction.selectedNodes.count > 0
        onTriggered: graphEditor.copyNodes()

        function getSelectedNodesName()
        {
            var nodesName = ""
            for (var i = 0; i < _reconstruction.selectedNodes.count; i++)
            {
                if (nodesName !== "")
                    nodesName += ", "
                var node = _reconstruction.selectedNodes.at(i)
                nodesName += node.name
            }
            return nodesName
        }
    }

    Action {
        id: pasteAction

        property string tooltip: "Paste the clipboard content to the project if it contains valid nodes"
        text: "Paste Node(s)"
        onTriggered: graphEditor.pasteNodes()
    }

    Action {
        shortcut: "Ctrl+Shift+P"
        onTriggered: _PaletteManager.togglePalette()
    }


    // Utility functions for elements in the menubar

    function initFileDialogFolder(dialog) {
        if(_reconstruction.graph && _reconstruction.graph.filepath) {
            dialog.folder = Filepath.stringToUrl(Filepath.dirname(_reconstruction.graph.filepath));
        } else {
            var projects = MeshroomApp.recentProjectFiles;
            if (projects.length > 0 && Filepath.exists(projects[0])) {
                dialog.folder = Filepath.stringToUrl(Filepath.dirname(projects[0]));
            }
        }
    }

    header: MenuBar {
        palette.window: Qt.darker(activePalette.window, 1.15)
        Menu {
            title: "File"
            Action {
                text: "New"
                shortcut: "Ctrl+N"
                onTriggered: ensureSaved(function() { _reconstruction.new() })
            }
            Menu {
                id: newPipelineMenu
                title: "New Pipeline"
                enabled: newPipelineMenuItems.model != undefined && newPipelineMenuItems.model.length > 0
                property int maxWidth: 1000
                property int fullWidth: {
                    var result = 0;
                    for (var i = 0; i < count; ++i) {
                        var item = itemAt(i);
                        result = Math.max(item.implicitWidth + item.padding * 2, result);
                    }
                    return result;
                }
                implicitWidth: fullWidth
                Repeater {
                    id: newPipelineMenuItems
                    model: MeshroomApp.pipelineTemplateFiles
                    MenuItem {
                        onTriggered: ensureSaved(function() {
                            _reconstruction.new(modelData["key"])
                        })

                        text: fileTextMetrics.elidedText
                        TextMetrics {
                            id: fileTextMetrics
                            text: modelData["name"]
                            elide: Text.ElideLeft
                            elideWidth: newPipelineMenu.maxWidth
                        }
                        ToolTip.text: modelData["path"]
                        ToolTip.visible: hovered
                        ToolTip.delay: 200
                    }
                }
            }
            Action {
                id: openActionItem
                text: "Open"
                shortcut: "Ctrl+O"
                onTriggered: ensureSaved(function() {
<<<<<<< HEAD
                        if (_reconstruction.graph && _reconstruction.graph.filepath) {
                            openFileDialog.currentFolder = Filepath.stringToUrl(Filepath.dirname(_reconstruction.graph.filepath))
                        }
                        openFileDialog.open()
=======
                        initFileDialogFolder(openFileDialog);
                        openFileDialog.open();
>>>>>>> 243c278b
                    })
            }
            Menu {
                id: openRecentMenu
                title: "Open Recent"
                enabled: recentFilesMenuItems.model != undefined && recentFilesMenuItems.model.length > 0
                property int maxWidth: 1000
                property int fullWidth: {
                    var result = 0;
                    for (var i = 0; i < count; ++i) {
                        var item = itemAt(i);
                        result = Math.max(item.implicitWidth + item.padding * 2, result);
                    }
                    return result;
                }
                implicitWidth: fullWidth
                Repeater {
                    id: recentFilesMenuItems
                    model: MeshroomApp.recentProjectFiles
                    MenuItem {
                        onTriggered: ensureSaved(function() {
                            openRecentMenu.dismiss();
                            if(_reconstruction.loadUrl(modelData))
                            {
                                MeshroomApp.addRecentProjectFile(modelData);
                            }
                            else
                            {
                                MeshroomApp.removeRecentProjectFile(modelData);
                            }
                        })
                        
                        text: fileTextMetrics.elidedText
                        TextMetrics {
                            id: fileTextMetrics
                            text: modelData
                            elide: Text.ElideLeft
                            elideWidth: openRecentMenu.maxWidth
                        }
                    }
                }
            }
            Action {
                id: importProjectAction
                text: "Import Project"
                shortcut: "Ctrl+Shift+I"
                onTriggered: {
                    initFileDialogFolder(importProjectDialog);
                    importProjectDialog.open();
                }
            }
            Action {
                id: importActionItem
                text: "Import Images"
                shortcut: "Ctrl+I"
                onTriggered: {
                    initFileDialogFolder(importFilesDialog);
                    importFilesDialog.open();
                }
            }

            Action {
                id: clearActionItem
                text: "Clear Images"
                onTriggered: {
                    //Loop through all the camera inits
                    for(var i = 0 ; i < _reconstruction.cameraInits.count; i++){
                        var cameraInit = _reconstruction.cameraInits.at(i)

                        //Delete all viewpoints
                        var viewpoints = cameraInit.attribute('viewpoints')
                        for(var y = viewpoints.value.count - 1 ; y >= 0 ; y--){
                              _reconstruction.removeAttribute(viewpoints.value.at(y))
                        }

                        //Delete all intrinsics
                        var intrinsics = cameraInit.attribute('intrinsics')
                        for(var z = intrinsics.value.count - 1 ; z >= 0 ; z--){
                              _reconstruction.removeAttribute(intrinsics.value.at(z))
                        }
                    }
                }
            }

            Action {
                id: saveAction
                text: "Save"
                shortcut: "Ctrl+S"
                enabled: (_reconstruction.graph && !_reconstruction.graph.filepath) || !_reconstruction.undoStack.clean
                onTriggered: {
                    if(_reconstruction.graph.filepath) {
                        _reconstruction.save()
                    }
                    else
                    {
                        initFileDialogFolder(saveFileDialog);
                        saveFileDialog.open();
                    }
                }
            }
            Action {
                id: saveAsAction
                text: "Save As..."
                shortcut: "Ctrl+Shift+S"
                onTriggered: {
<<<<<<< HEAD
                    if (_reconstruction.graph && _reconstruction.graph.filepath) {
                        saveFileDialog.currentFolder = Filepath.stringToUrl(Filepath.dirname(_reconstruction.graph.filepath))
                    }
                    saveFileDialog.open()
=======
                    initFileDialogFolder(saveFileDialog);
                    saveFileDialog.open();
>>>>>>> 243c278b
                }
            }
            Action {
                id: saveAsTemplateAction
                text: "Save As Template..."
                shortcut: "Ctrl+Shift+T"
                onTriggered: {
<<<<<<< HEAD
                    if (_reconstruction.graph && _reconstruction.graph.filepath) {
                        saveTemplateDialog.currentFolder = Filepath.stringToUrl(Filepath.dirname(_reconstruction.graph.filepath))
                    }
                    saveTemplateDialog.open()
=======
                    initFileDialogFolder(saveTemplateDialog);
                    saveTemplateDialog.open();
>>>>>>> 243c278b
                }
            }
            MenuSeparator { }
            Action {
                text: "Quit"
                onTriggered: _window.close()
            }
        }
        Menu {
            title: "Edit"
            MenuItem {
                action: undoAction
                ToolTip.visible: hovered
                ToolTip.text: undoAction.tooltip
            }
            MenuItem {
                action: redoAction
                ToolTip.visible: hovered
                ToolTip.text: redoAction.tooltip
            }
            MenuItem {
                action: copyAction
                ToolTip.visible: hovered
                ToolTip.text: copyAction.tooltip
            }
            MenuItem {
                action: pasteAction
                ToolTip.visible: hovered
                ToolTip.text: pasteAction.tooltip
            }
        }
        Menu {
            title: "View"
            MenuItem {
                id: graphEditorVisibilityCB
                text: "Graph Editor"
                checkable: true
                checked: true
            }
            MenuItem {
                id: liveSfMVisibilityCB
                text: "Live Reconstruction"
                checkable: true
                checked: false
            }
            MenuItem {
                id: imageViewerVisibilityCB
                text: "Image Viewer"
                checkable: true
                checked: true
            }
            MenuItem {
                id: viewer3DVisibilityCB
                text: "3D Viewer"
                checkable: true
                checked: true
            }
            MenuSeparator {}
            Action {
                text: "Fullscreen"
                checkable: true
                checked: _window.visibility == ApplicationWindow.FullScreen
                shortcut: "Ctrl+F"
                onTriggered: _window.visibility == ApplicationWindow.FullScreen ? _window.showNormal() : showFullScreen()
            }
        }
        Menu {
            title: "Help"
            Action {
                text: "Online Documentation"
                onTriggered: Qt.openUrlExternally("https://meshroom-manual.readthedocs.io")
            }
            Action {
                text: "About Meshroom"
                onTriggered: aboutDialog.open()
                // should be StandardKey.HelpContents, but for some reason it's not stable
                // (may cause crash, requires pressing F1 twice after closing the popup)
                shortcut: "F1"
            }
        }
    }

    footer: ToolBar {
        id: footer
        padding: 1
        leftPadding: 4
        rightPadding: 4
        palette.window: Qt.darker(activePalette.window, 1.15)

        // Cache Folder
        RowLayout {
            spacing: 0
            MaterialToolButton {
                font.pointSize: 8
                text: MaterialIcons.folder_open
                ToolTip.text: "Open Cache Folder"
                onClicked: Qt.openUrlExternally(Filepath.stringToUrl(_reconstruction.graph.cacheDir))
            }

            TextField {
                readOnly: true
                selectByMouse: true
                text: _reconstruction.graph.cacheDir
                color: Qt.darker(palette.text, 1.2)
                background: Item {}
            }
        }
    }

    Connections {
        target: _reconstruction

        // Bind messages to DialogsFactory
        function createDialog(func, message)
        {
            var dialog = func(_window)
            // Set text afterwards to avoid dialog sizing issues
            dialog.title = message.title
            dialog.text = message.text
            dialog.detailedText = message.detailedText
        }

        function onGraphChanged() {
            // open CompatibilityManager after file loading if any issue is detected
            if(compatibilityManager.issueCount)
                compatibilityManager.open()
            // trigger fit to visualize all nodes
            graphEditor.fit()
        }

        function onInfo() { createDialog(dialogsFactory.info, arguments[0]) }
        function onWarning() { createDialog(dialogsFactory.warning, arguments[0]) }
        function onError() { createDialog(dialogsFactory.error, arguments[0]) }
    }


    SplitView {
        anchors.fill: parent
        orientation: Qt.Vertical

        // Setup global tooltip style
        ToolTip.toolTip.background: Rectangle { color: activePalette.base; border.color: activePalette.mid }

        ColumnLayout {
            SplitView.fillWidth: true
            SplitView.fillHeight: true
            Layout.topMargin: 2
            implicitHeight: Math.round(parent.height * 0.7)
            spacing: 4
            RowLayout {
                Layout.rightMargin: 4
                Layout.leftMargin: 4
                Layout.fillHeight: false
                Item { Layout.fillWidth: true }

                Row {
                    // disable controls if graph is executed externally
                    Layout.alignment: Qt.AlignHCenter

                    Button {
                        property color buttonColor: Qt.darker("#4CAF50", 1.8)
                        text: "Start"
                        palette.button: enabled ? buttonColor : disabledPalette.button
                        palette.window: enabled ? buttonColor : disabledPalette.window
                        palette.buttonText: enabled ? "white" : disabledPalette.buttonText
                        onClicked: computeManager.compute(null)
                    }
                    Button {
                        text: "Stop"
                        enabled: _reconstruction.computingLocally
                        onClicked: _reconstruction.stopExecution()
                    }
                    Item { width: 20; height: 1 }
                    Button {
                        visible: _reconstruction.canSubmit
                        text: "Submit"
                        onClicked: computeManager.submit(null)
                    }
                }
                Item { Layout.fillWidth: true; Layout.fillHeight: true }

                // CompatibilityManager indicator
                ToolButton {
                    visible: compatibilityManager.issueCount
                    text: MaterialIcons.warning
                    font.family: MaterialIcons.fontFamily
                    palette.buttonText: "#FF9800"
                    font.pointSize: 12
                    onClicked: compatibilityManager.open()
                    ToolTip.text: "Compatibility Issues"
                    ToolTip.visible: hovered
                }
            }

            // "ProgressBar" reflecting status of all the chunks in the graph, in their process order
            NodeChunks {
                id: chunksListView
                Layout.fillWidth: true
                height: 6
                model: _reconstruction.sortedDFSChunks
            }

            WorkspaceView {
                id: workspaceView
                Layout.fillWidth: true
                Layout.fillHeight: true
                Layout.minimumHeight: 50
                reconstruction: _reconstruction
                readOnly: _reconstruction.computing

                function viewAttribute(attribute, mouse) {
                    let viewable = false;
                    viewable = workspaceView.viewIn2D(attribute);
                    viewable |= workspaceView.viewIn3D(attribute, mouse);
                    return viewable;
                }

                function viewIn3D(attribute, mouse) {
                    if(!panel3dViewer)
                        return false;
                    var loaded = panel3dViewer.viewer3D.view(attribute);
                    // solo media if Control modifier was held
                    if(loaded && mouse && mouse.modifiers & Qt.ControlModifier)
                        panel3dViewer.viewer3D.solo(attribute);
                    return loaded;
                }

                function viewIn2D(attribute) {
                    var imageExts = ['.exr', '.jpg', '.tif', '.png'];
                    var ext = Filepath.extension(attribute.value);
                    if(imageExts.indexOf(ext) == -1)
                    {
                        return false;
                    }

                    if(attribute.value.includes('*'))
                    {
                        // For now, the viewer only supports a single image.
                        var firstFile = Filepath.globFirst(attribute.value)
                        viewer2D.source = Filepath.stringToUrl(firstFile);
                    }
                    else
                    {
                        viewer2D.source = Filepath.stringToUrl(attribute.value);
                        return true;
                    }

                    return false;
                }
            }
        }

        SplitView {
            orientation: Qt.Horizontal
            SplitView.preferredWidth: parent.width
            SplitView.preferredHeight: Math.round(parent.height * 0.3)
            visible: settings_UILayout.showGraphEditor

            TabPanel {
                id: graphEditorPanel
                SplitView.fillWidth: true
                width: Math.round(parent.width * 0.7)
                padding: 4
                tabs: ["Graph Editor", "Task Manager"]

                headerBar: RowLayout {
                    MaterialToolButton {
                        text: MaterialIcons.refresh
                        ToolTip.text: "Refresh Nodes Status"
                        ToolTip.visible: hovered
                        font.pointSize: 11
                        padding: 2
                        onClicked: {
                            updatingStatus = true
                            _reconstruction.forceNodesStatusUpdate()
                            updatingStatus = false
                        }
                        property bool updatingStatus: false
                        enabled: !updatingStatus && !_reconstruction.computingLocally
                    }
                    MaterialToolButton {
                        text: MaterialIcons.more_vert
                        font.pointSize: 11
                        padding: 2
                        onClicked: graphEditorMenu.open()
                        checkable: true
                        checked: graphEditorMenu.visible
                        Menu {
                            id: graphEditorMenu
                            y: parent.height
                            x: -width + parent.width
                            MenuItem {
                                text: "Clear Pending Status"
                                enabled: !_reconstruction.computingLocally
                                onTriggered: _reconstruction.graph.clearSubmittedNodes()
                            }
                            MenuItem {
                                text: "Force Unlock Nodes"
                                onTriggered: _reconstruction.graph.forceUnlockNodes()
                            }
                        }
                    }
                }

                GraphEditor {
                    id: graphEditor

                    visible: graphEditorPanel.currentTab === 0

                    anchors.fill: parent
                    uigraph: _reconstruction
                    nodeTypesModel: _nodeTypes

                    onNodeDoubleClicked: function (mouse, node) {
                        _reconstruction.setActiveNode(node);

                        let viewable = false;
                        for(var i=0; i < node.attributes.count; ++i)
                        {
                            var attr = node.attributes.at(i)
                            if(attr.isOutput && workspaceView.viewAttribute(attr, mouse))
                                break;
                        }
                    }
                    onComputeRequest: function (node) { computeManager.compute(node) }
                    onSubmitRequest: function (node) { computeManager.submit(node) }
                }

                TaskManager {
                    id: taskManager

                    visible: graphEditorPanel.currentTab === 1

                    uigraph: _reconstruction
                    taskManager: _reconstruction.taskManager

                    anchors.fill: parent
                }

            }

            NodeEditor {
                id: nodeEditor
                SplitView.preferredWidth: Math.round(parent.width * 0.3)
                node: _reconstruction.selectedNode
                property bool computing: _reconstruction.computing
                // Make NodeEditor readOnly when computing
                readOnly: node ? node.locked : false

                onAttributeDoubleClicked: function (mouse, attribute) { workspaceView.viewAttribute(attribute, mouse) }
                onUpgradeRequest: {
                    var n = _reconstruction.upgradeNode(node);
                    _reconstruction.selectedNode = n;
                }
            }
        }
    }
 }<|MERGE_RESOLUTION|>--- conflicted
+++ resolved
@@ -333,22 +333,12 @@
     }
 
     FileDialog {
-<<<<<<< HEAD
-        id: importSceneDialog
-        title: "Import Scene"
-=======
         id: importProjectDialog
         title: "Import Project"
-        selectMultiple: false
->>>>>>> 243c278b
         nameFilters: ["Meshroom Graphs (*.mg)"]
         fileMode: FileDialog.OpenFile
         onAccepted: {
-<<<<<<< HEAD
-            graphEditor.uigraph.importScene(importSceneDialog.selectedFile)
-=======
-            graphEditor.uigraph.importProject(importProjectDialog.fileUrl)
->>>>>>> 243c278b
+            graphEditor.uigraph.importProject(importProjectDialog.selectedFile)
         }
     }
 
@@ -485,12 +475,12 @@
     // Utility functions for elements in the menubar
 
     function initFileDialogFolder(dialog) {
-        if(_reconstruction.graph && _reconstruction.graph.filepath) {
-            dialog.folder = Filepath.stringToUrl(Filepath.dirname(_reconstruction.graph.filepath));
+        if (_reconstruction.graph && _reconstruction.graph.filepath) {
+            dialog.currentFolder = Filepath.stringToUrl(Filepath.dirname(_reconstruction.graph.filepath));
         } else {
             var projects = MeshroomApp.recentProjectFiles;
             if (projects.length > 0 && Filepath.exists(projects[0])) {
-                dialog.folder = Filepath.stringToUrl(Filepath.dirname(projects[0]));
+                dialog.currentFolder = Filepath.stringToUrl(Filepath.dirname(projects[0]));
             }
         }
     }
@@ -544,15 +534,8 @@
                 text: "Open"
                 shortcut: "Ctrl+O"
                 onTriggered: ensureSaved(function() {
-<<<<<<< HEAD
-                        if (_reconstruction.graph && _reconstruction.graph.filepath) {
-                            openFileDialog.currentFolder = Filepath.stringToUrl(Filepath.dirname(_reconstruction.graph.filepath))
-                        }
-                        openFileDialog.open()
-=======
                         initFileDialogFolder(openFileDialog);
                         openFileDialog.open();
->>>>>>> 243c278b
                     })
             }
             Menu {
@@ -658,15 +641,8 @@
                 text: "Save As..."
                 shortcut: "Ctrl+Shift+S"
                 onTriggered: {
-<<<<<<< HEAD
-                    if (_reconstruction.graph && _reconstruction.graph.filepath) {
-                        saveFileDialog.currentFolder = Filepath.stringToUrl(Filepath.dirname(_reconstruction.graph.filepath))
-                    }
-                    saveFileDialog.open()
-=======
                     initFileDialogFolder(saveFileDialog);
                     saveFileDialog.open();
->>>>>>> 243c278b
                 }
             }
             Action {
@@ -674,15 +650,8 @@
                 text: "Save As Template..."
                 shortcut: "Ctrl+Shift+T"
                 onTriggered: {
-<<<<<<< HEAD
-                    if (_reconstruction.graph && _reconstruction.graph.filepath) {
-                        saveTemplateDialog.currentFolder = Filepath.stringToUrl(Filepath.dirname(_reconstruction.graph.filepath))
-                    }
-                    saveTemplateDialog.open()
-=======
                     initFileDialogFolder(saveTemplateDialog);
                     saveTemplateDialog.open();
->>>>>>> 243c278b
                 }
             }
             MenuSeparator { }
